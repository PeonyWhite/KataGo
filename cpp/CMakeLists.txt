cmake_minimum_required(VERSION 3.10.2)
project(katago)

set(CMAKE_CXX_STANDARD 14)

include_directories(external)
include_directories(external/tclap-1.2.2/include)
include_directories(SYSTEM external/filesystem-1.3.6/include) #SYSTEM suppresses a few warnings

#--------------------------- PLATFORM SPECIFIC -------------------------------------------------------------------------

if(APPLE)
  # Fix linking on 10.14+. See https://stackoverflow.com/questions/54068035
  include_directories(/usr/local/include)
  link_directories(/usr/local/lib)
endif()

if(NOT WIN32)
  string(ASCII 27 Esc)
  set(ColorReset   "${Esc}[m")
  set(ColorBold    "${Esc}[1m")
  set(ColorRed     "${Esc}[31m")
  set(ColorBoldRed "${ColorRed}${ColorBold}")
endif()

#--------------------------- CMAKE VARIABLES (partly for Cmake GUI) ----------------------------------------------------

set(BUILD_DISTRIBUTED 0 CACHE BOOL "Build with http support for contributing to distributed training")
set(USE_BACKEND CACHE STRING "Neural net backend")
string(TOUPPER "${USE_BACKEND}" USE_BACKEND)
set_property(CACHE USE_BACKEND PROPERTY STRINGS "" CUDA OPENCL EIGEN)

set(USE_TCMALLOC 0 CACHE BOOL "Use TCMalloc")
set(NO_GIT_REVISION 0 CACHE BOOL "Disable embedding the git revision into the compiled exe")
set(USE_AVX2 0 CACHE BOOL "Compile with AVX2")
set(USE_BIGGER_BOARDS_EXPENSIVE 0 CACHE BOOL "Allow boards up to size 29. Compiling with this Will use more memory and slow down KataGo, even when playing on boards of size 19.")

#--------------------------- NEURAL NET BACKEND ------------------------------------------------------------------------

message(STATUS "Building 'katago' executable for GTP engine and other tools.")
if(USE_BACKEND STREQUAL "CUDA")
  message(STATUS "-DUSE_BACKEND=CUDA, using CUDA backend.")


  # Ensure dynamic cuda linking (Versions prior to 3.17)
  if (${CMAKE_VERSION} VERSION_LESS "3.17")
    set(CMAKE_CUDA_FLAGS "" CACHE STRING "")
    if(CMAKE_CUDA_FLAGS)
      list(REMOVE_ITEM CMAKE_CUDA_FLAGS "-cudart static")
    endif()
    string(APPEND CMAKE_CUDA_FLAGS "-cudart shared")
  endif()

  enable_language(CUDA)

  if(MSVC)
    # Ensure dynamic cuda linking
    if(CMAKE_CUDA_HOST_IMPLICIT_LINK_LIBRARIES)
      list(REMOVE_ITEM CMAKE_CUDA_HOST_IMPLICIT_LINK_LIBRARIES "cudart_static")
      list(REMOVE_ITEM CMAKE_CUDA_HOST_IMPLICIT_LINK_LIBRARIES "cudadevrt")
      list(APPEND CMAKE_CUDA_HOST_IMPLICIT_LINK_LIBRARIES "cudart")
    endif()
    if(CMAKE_CUDA_IMPLICIT_LINK_LIBRARIES)
      list(REMOVE_ITEM CMAKE_CUDA_IMPLICIT_LINK_LIBRARIES "cudart_static")
      list(REMOVE_ITEM CMAKE_CUDA_IMPLICIT_LINK_LIBRARIES "cudadevrt")
      list(APPEND CMAKE_CUDA_IMPLICIT_LINK_LIBRARIES "cudart")
    endif()
  endif()

  set(CUDA_STANDARD 11)

  # Ensure dynamic cuda linking (Versions from 3.17)
  if (${CMAKE_VERSION} VERSION_GREATER "3.16")
    set(CMAKE_CUDA_RUNTIME_LIBRARY SHARED)
  endif()

  set(NEURALNET_BACKEND_SOURCES neuralnet/cudabackend.cpp neuralnet/cudahelpers.cu)

  if (CMAKE_CUDA_COMPILER_VERSION VERSION_GREATER_EQUAL 11.0)
    set(CMAKE_CUDA_FLAGS
      " \
      -gencode arch=compute_35,code=sm_35       \
      -gencode arch=compute_35,code=compute_35  \
      -gencode arch=compute_37,code=sm_37       \
      -gencode arch=compute_37,code=compute_37  \
      -gencode arch=compute_50,code=sm_50       \
      -gencode arch=compute_50,code=compute_50  \
      -gencode arch=compute_53,code=sm_53       \
      -gencode arch=compute_53,code=compute_53  \
      -gencode arch=compute_60,code=sm_60       \
      -gencode arch=compute_60,code=compute_60  \
      -gencode arch=compute_61,code=sm_61       \
      -gencode arch=compute_61,code=compute_61  \
      -gencode arch=compute_62,code=sm_62       \
      -gencode arch=compute_62,code=compute_62  \
      -gencode arch=compute_70,code=sm_70       \
      -gencode arch=compute_70,code=compute_70  \
      -gencode arch=compute_72,code=sm_72       \
      -gencode arch=compute_72,code=compute_72  \
      -gencode arch=compute_75,code=sm_75       \
      -gencode arch=compute_75,code=compute_75  \
      -gencode arch=compute_80,code=sm_80       \
      -gencode arch=compute_80,code=compute_80  \
      -Wno-deprecated-gpu-targets \
      "
      )
  elseif (CMAKE_CUDA_COMPILER_VERSION VERSION_GREATER_EQUAL 10.2)
    set(CMAKE_CUDA_FLAGS
      " \
      -gencode arch=compute_30,code=sm_30       \
      -gencode arch=compute_30,code=compute_30  \
      -gencode arch=compute_35,code=sm_35       \
      -gencode arch=compute_35,code=compute_35  \
      -gencode arch=compute_37,code=sm_37       \
      -gencode arch=compute_37,code=compute_37  \
      -gencode arch=compute_50,code=sm_50       \
      -gencode arch=compute_50,code=compute_50  \
      -gencode arch=compute_53,code=sm_53       \
      -gencode arch=compute_53,code=compute_53  \
      -gencode arch=compute_60,code=sm_60       \
      -gencode arch=compute_60,code=compute_60  \
      -gencode arch=compute_61,code=sm_61       \
      -gencode arch=compute_61,code=compute_61  \
      -gencode arch=compute_62,code=sm_62       \
      -gencode arch=compute_62,code=compute_62  \
      -gencode arch=compute_70,code=sm_70       \
      -gencode arch=compute_70,code=compute_70  \
      -gencode arch=compute_72,code=sm_72       \
      -gencode arch=compute_72,code=compute_72  \
      -gencode arch=compute_75,code=sm_75       \
      -gencode arch=compute_75,code=compute_75  \
      -Wno-deprecated-gpu-targets \
      "
      )
  else()
      message(WARNING "CUDA 10.2 or greater is recommended, but attempting to build anyways")
      set(CMAKE_CUDA_FLAGS
        " \
        -gencode arch=compute_30,code=sm_30 \
        -gencode arch=compute_30,code=compute_30 \
        -gencode arch=compute_37,code=sm_37 \
        -gencode arch=compute_53,code=sm_53 \
        -gencode arch=compute_53,code=compute_53 \
        -gencode arch=compute_70,code=sm_70 \
        -gencode arch=compute_70,code=compute_70 \
        "
        )
  endif()
elseif(USE_BACKEND STREQUAL "OPENCL")
  message(STATUS "-DUSE_BACKEND=OPENCL, using OpenCL backend.")
  set(NEURALNET_BACKEND_SOURCES
    neuralnet/openclbackend.cpp
    neuralnet/openclkernels.cpp
    neuralnet/openclhelpers.cpp
    neuralnet/opencltuner.cpp
    )
elseif(USE_BACKEND STREQUAL "EIGEN")
  message(STATUS "-DUSE_BACKEND=EIGEN, using Eigen CPU backend.")
  if(NOT USE_AVX2)
    message(STATUS "You can also specify USE_AVX2 (-DUSE_AVX2=1 on command line) if you have a modern CPU for better performance.")
  endif()
  set(NEURALNET_BACKEND_SOURCES
    neuralnet/eigenbackend.cpp
    )
elseif(USE_BACKEND STREQUAL "")
  message(WARNING "${ColorBoldRed}WARNING: Using dummy neural net backend, intended for non-neural-net testing only, will fail on any code path requiring a neural net. To use neural net, specify -DUSE_BACKEND=CUDA or -DUSE_BACKEND=OPENCL or -DUSE_BACKEND=EIGEN to compile with the respective backend.${ColorReset}")
  set(NEURALNET_BACKEND_SOURCES neuralnet/dummybackend.cpp)
else()
  message(FATAL_ERROR "Unrecognized backend: " ${USE_BACKEND})
endif()


#--------------------------- TCMALLOC ----------------------------------------------------------------------------------

if(USE_TCMALLOC)
  message("-DUSE_TCMALLOC=1 is set, using tcmalloc as the allocator")
  find_library(TCMALLOC_LIB NAMES tcmalloc_minimal HINTS /usr)
  if(NOT TCMALLOC_LIB)
    message(FATAL_ERROR "Could not find tcmalloc")
  endif()
endif()

# set (Gperftools_DIR "${CMAKE_CURRENT_LIST_DIR}/cmake/")
# find_package(Gperftools REQUIRED)

#--------------------------- GIT ---------------------------------------------------------------------------------------

if(NO_GIT_REVISION)
  message(STATUS "-DNO_GIT_REVISION=1 is set, avoiding including the Git revision in compiled executable")
  unset(GIT_HEADER_FILE_ALWAYS_UPDATED)
else()
  message(STATUS "Including Git revision in the compiled executable, specify -DNO_GIT_REVISION=1 to disable")
  find_package(Git)
  if(NOT GIT_FOUND)
    set(GIT_EXECUTABLE ${GIT_EXECUTABLE} CACHE FILEPATH "Path to git executable")
    mark_as_advanced(CLEAR GIT_EXECUTABLE)
    message(SEND_ERROR "${ColorBoldRed}Git executable was not found. Either specify GIT_EXECUTABLE as the path to the git executable, or use NO_GIT_REVISION to disable.${ColorReset}")
  endif()
  set(GIT_HEADER_FILE_TEMPLATE_BARE program/gitinfotemplate.h)
  set(GIT_HEADER_FILE_ALWAYS_UPDATED_BARE program/gitinfoupdated.h)
  set(GIT_HEADER_FILE_BARE program/gitinfo.h)
  set(GIT_HEADER_FILE_TEMPLATE ${CMAKE_SOURCE_DIR}/${GIT_HEADER_FILE_TEMPLATE_BARE})
  set(GIT_HEADER_FILE_ALWAYS_UPDATED ${CMAKE_BINARY_DIR}/${GIT_HEADER_FILE_ALWAYS_UPDATED_BARE})
  set(GIT_HEADER_FILE ${CMAKE_BINARY_DIR}/${GIT_HEADER_FILE_BARE})
  add_custom_command(
    OUTPUT ${GIT_HEADER_FILE_ALWAYS_UPDATED}
    COMMAND ${CMAKE_COMMAND} -E copy ${GIT_HEADER_FILE_TEMPLATE} ${GIT_HEADER_FILE_ALWAYS_UPDATED}
    COMMAND ${GIT_EXECUTABLE} describe --match=DummyTagNotExisting --always --abbrev=40 --dirty >> ${GIT_HEADER_FILE_ALWAYS_UPDATED}
    COMMAND ${CMAKE_COMMAND} -E copy_if_different ${GIT_HEADER_FILE_ALWAYS_UPDATED} ${GIT_HEADER_FILE}
    COMMAND ${CMAKE_COMMAND} -E remove ${GIT_HEADER_FILE_ALWAYS_UPDATED}
    WORKING_DIRECTORY ${CMAKE_SOURCE_DIR}
    VERBATIM
    )
endif()

#--------------------------- KATAGO COMPILING AND LINKING --------------------------------------------------------------

add_executable(katago
  core/global.cpp
  core/bsearch.cpp
  core/config_parser.cpp
  core/datetime.cpp
  core/elo.cpp
  core/fancymath.cpp
  core/hash.cpp
  core/logger.cpp
  core/makedir.cpp
  core/md5.cpp
  core/multithread.cpp
  core/rand.cpp
  core/rand_helpers.cpp
  core/sha2.cpp
  core/test.cpp
  core/threadsafequeue.cpp
  core/timer.cpp
  game/board.cpp
  game/rules.cpp
  game/boardhistory.cpp
  dataio/sgf.cpp
  dataio/numpywrite.cpp
  dataio/trainingwrite.cpp
  dataio/loadmodel.cpp
  dataio/lzparse.cpp
  dataio/homedata.cpp
  neuralnet/nninputs.cpp
  neuralnet/modelversion.cpp
  neuralnet/nneval.cpp
  neuralnet/desc.cpp
  ${NEURALNET_BACKEND_SOURCES}
  search/timecontrols.cpp
  search/searchparams.cpp
  search/mutexpool.cpp
  search/search.cpp
  search/searchresults.cpp
  search/asyncbot.cpp
  search/distributiontable.cpp
  search/analysisdata.cpp
  program/gtpconfig.cpp
  program/setup.cpp
  program/playutils.cpp
  program/playsettings.cpp
  program/play.cpp
  program/selfplaymanager.cpp
  ${GIT_HEADER_FILE_ALWAYS_UPDATED}
  tests/testboardarea.cpp
  tests/testboardbasic.cpp
  tests/testcommon.cpp
  tests/testrules.cpp
  tests/testscore.cpp
  tests/testsgf.cpp
  tests/testnninputs.cpp
  tests/testownership.cpp
  tests/testsearch.cpp
  tests/testtime.cpp
  tests/testtrainingwrite.cpp
  tests/testnn.cpp
  distributed/client.cpp
  command/commandline.cpp
  command/analysis.cpp
<<<<<<< HEAD
=======
  command/benchmark.cpp
  command/contribute.cpp
  command/evalsgf.cpp
  command/gatekeeper.cpp
  command/gtp.cpp
  command/lzcost.cpp
  command/match.cpp
  command/matchauto.cpp
  command/misc.cpp
  command/runtests.cpp
  command/sandbox.cpp
  command/selfplay.cpp
  command/tune.cpp
>>>>>>> 737ddac5
  main.cpp
  )

if(USE_BACKEND STREQUAL "CUDA")
  target_compile_definitions(katago PRIVATE USE_CUDA_BACKEND)
  target_compile_definitions(katago PRIVATE CUDA_TARGET_VERSION=${CMAKE_CUDA_COMPILER_VERSION})
  find_package(CUDA REQUIRED)
  find_path(CUDNN_INCLUDE_DIR cudnn.h HINTS ${CUDNN_ROOT_DIR} ${CUDA_TOOLKIT_ROOT_DIR} PATH_SUFFIXES cuda/include include)
  if((NOT CUDNN_INCLUDE_DIR))
    message(ERROR "${ColorBoldRed} cudnn.h was NOT found, specify CUDNN_INCLUDE_DIR to indicate where it is. ${ColorReset}")
  endif()
  find_library(CUDNN_LIBRARY libcudnn.so PATHS /usr/local/cuda/lib64 /opt/cuda/lib64)
  include_directories(SYSTEM ${CUDA_INCLUDE_DIRS} ${CUDNN_INCLUDE_DIR}) #SYSTEM is for suppressing some compiler warnings in thrust libraries
  target_link_libraries(katago ${CUDNN_LIBRARY} ${CUDA_CUBLAS_LIBRARIES} ${CUDA_LIBRARIES})
elseif(USE_BACKEND STREQUAL "OPENCL")
  target_compile_definitions(katago PRIVATE USE_OPENCL_BACKEND)
  find_package(OpenCL REQUIRED)
  include_directories(${OpenCL_INCLUDE_DIRS})
  link_directories(${OpenCL_LIBRARY})
  target_link_libraries (katago ${OpenCL_LIBRARY})
elseif(USE_BACKEND STREQUAL "EIGEN")
  target_compile_definitions(katago PRIVATE USE_EIGEN_BACKEND)
  if(NOT MSVC)
    find_package(Eigen3 REQUIRED)
    include_directories(SYSTEM ${EIGEN3_INCLUDE_DIRS})
    message("Found Eigen3 at ${EIGEN3_INCLUDE_DIRS}")
  else()
    if(EIGEN3_INCLUDE_DIRS)
      message(STATUS "EIGEN3_INCLUDE_DIRS is set to ${EIGEN3_INCLUDE_DIRS}, assuming that Eigen3 header files are here.")
      include_directories(SYSTEM ${EIGEN3_INCLUDE_DIRS})
    else()
      find_package(Eigen3)
      if(NOT Eigen3_FOUND)
        set(EIGEN3_INCLUDE_DIRS ${EIGEN3_INCLUDE_DIRS} CACHE PATH "Directory containing 'Eigen' and 'unsupported' subdirs with Eigen headers")
        message(FATAL_ERROR "*** KataGo: Eigen3 was not found. If you've downloaded Eigen3, you can IGNORE the whole above error from CMake and just set 'EIGEN3_INCLUDE_DIRS' to the root eigen3-3.*.* directory after unzipping it. Among other things it should contain 'Eigen' and 'unsupported' subdirs, which is all KataGo needs. Otherwise, you will need to 'build' Eigen3 even though it is header-only and install it via MSVC in order for cmake to find it via FindEigen3.cmake.")
      else()
        include_directories(SYSTEM ${EIGEN3_INCLUDE_DIRS})
        message("Found Eigen3 at ${EIGEN3_INCLUDE_DIRS}")
      endif()
    endif()
  endif()
endif()

if(USE_BIGGER_BOARDS_EXPENSIVE)
  target_compile_definitions(katago PRIVATE COMPILE_MAX_BOARD_LEN=29)
endif()

if(NO_GIT_REVISION)
  target_compile_definitions(katago PRIVATE NO_GIT_REVISION)
endif()

find_package(ZLIB)
if(ZLIB_FOUND)
  include_directories(${ZLIB_INCLUDE_DIRS})
  target_link_libraries(katago ${ZLIB_LIBRARIES})
else()
  set(ZLIB_INCLUDE_DIR ${ZLIB_INCLUDE_DIR} CACHE PATH "Path to directory with zlib.h and other header files")
  set(ZLIB_LIBRARY ${ZLIB_LIBRARY} CACHE FILEPATH "Path to 'libz.so' on Linux or 'libz.lib' on Windows")
  mark_as_advanced(CLEAR ZLIB_INCLUDE_DIR ZLIB_LIBRARY)
  message(SEND_ERROR "${ColorBoldRed}zlib was not found, if zlib is actually installed but not being found you can set ZLIB_INCLUDE_DIR to the directory with zlib.h and other headers, and ZLIB_LIBRARY to the compiled library 'libz.so' on Linux or 'libz.lib' on Windows. On the command line, this is -DZLIB_INCLUDE_DIR=... and -DZLIB_LIBRARY=... ${ColorReset}")
endif(ZLIB_FOUND)

target_compile_definitions(katago PRIVATE NO_LIBZIP)

<<<<<<< HEAD
set(Boost_USE_STATIC_LIBS ON)
find_package(Boost COMPONENTS system filesystem REQUIRED)
include_directories(${Boost_INCLUDE_DIRS})
target_link_libraries(katago ${Boost_FILESYSTEM_LIBRARY} ${Boost_SYSTEM_LIBRARY})

=======
>>>>>>> 737ddac5
if(USE_TCMALLOC)
  target_link_libraries(katago ${TCMALLOC_LIB})
endif(USE_TCMALLOC)

if(BUILD_DISTRIBUTED)
  message("-DBUILD_DISTRIBUTED=1 is set, compiling code and dependencies to contribute to distributed training")
  target_compile_definitions(katago PRIVATE BUILD_DISTRIBUTED)
  find_package(OpenSSL REQUIRED)
  target_link_libraries(katago ${OPENSSL_SSL_LIBRARIES} ${OPENSSL_CRYPTO_LIBRARIES})
  include_directories(external/httplib)
endif()

#------------------------------------------------------------------------------------

# add_compile_definitions(NDEBUG)

if(MSVC)
<<<<<<< HEAD

=======
>>>>>>> 737ddac5
  # Suppress min and max macros on windows
  # Also define a few other things for windows
  target_compile_definitions(katago PRIVATE NOMINMAX)
  target_compile_definitions(katago PRIVATE BYTE_ORDER=1234)
  target_compile_definitions(katago PRIVATE LITTLE_ENDIAN=1234)
  target_compile_definitions(katago PRIVATE BIG_ENDIAN=4321)
  # core/rand.cpp uses winsock for a gethostname
  target_link_libraries(katago ws2_32)

  if(USE_AVX2)
    set(CMAKE_CXX_FLAGS  "${CMAKE_CXX_FLAGS} /arch:AVX2 -D__FMA__")
    target_compile_definitions(katago PRIVATE USE_AVX2)
  endif()

  set(CMAKE_EXE_LINKER_FLAGS "${CMAKE_EXE_LINKER_FLAGS} /STACK:8388608")
endif()

if(CMAKE_COMPILER_IS_GNUCC)
  if(NOT (${CMAKE_SYSTEM_PROCESSOR} MATCHES "arm"))
    set(CMAKE_CXX_FLAGS  "${CMAKE_CXX_FLAGS} -mfpmath=sse -ffunction-sections  -fdata-sections -flto -Os")
    set(CMAKE_EXE_LINKER_FLAGS  "${CMAKE_EXE_LINKER_FLAGS} -Wl,--gc-sections -flto")
  endif()
  if(USE_AVX2)
    set(CMAKE_CXX_FLAGS  "${CMAKE_CXX_FLAGS} -mavx2 -mfma")
    target_compile_definitions(katago PRIVATE USE_AVX2)
  endif()

  # On g++ it seems like we need to explicitly link threads as well.
  # It seems sometimes this is implied by other options automatically like when we enable CUDA, but we get link errors
  # if we don't explicitly require threads it when attempting to build without CUDA
  if(NOT USE_BACKEND STREQUAL "CUDA")
    find_package (Threads REQUIRED)
    target_link_libraries(katago Threads::Threads)
  endif()

  if(USE_TCMALLOC)
    set(CMAKE_CXX_FLAGS  "${CMAKE_CXX_FLAGS} -g -O2 -pedantic -Wall -Wextra -Wno-sign-compare -Wcast-align -Wcast-qual -Wctor-dtor-privacy -Wdisabled-optimization -Wformat=2 -Wlogical-op -Wmissing-declarations -Wmissing-include-dirs -Wnoexcept -Woverloaded-virtual -Wredundant-decls -Wshadow -Wstrict-null-sentinel -Wstrict-overflow=1 -Wswitch-default -Wfloat-conversion -Wnull-dereference -Wunused -Walloc-zero -Wduplicated-branches -Wduplicated-cond -Wdangling-else -Wrestrict -fno-builtin-malloc -fno-builtin-calloc -fno-builtin-realloc -fno-builtin-free")
    set(CMAKE_EXE_LINKER_FLAGS "${CMAKE_EXE_LINKER_FLAGS} -fno-builtin-malloc -fno-builtin-calloc -fno-builtin-realloc -fno-builtin-free")
  else()
    set(CMAKE_CXX_FLAGS  "${CMAKE_CXX_FLAGS} -g -O2 -pedantic -Wall -Wextra -Wno-sign-compare -Wcast-align -Wcast-qual -Wctor-dtor-privacy -Wdisabled-optimization -Wformat=2 -Wlogical-op -Wmissing-declarations -Wmissing-include-dirs -Wnoexcept -Woverloaded-virtual -Wredundant-decls -Wshadow -Wstrict-null-sentinel -Wstrict-overflow=1 -Wswitch-default -Wfloat-conversion -Wnull-dereference -Wunused -Walloc-zero -Wduplicated-branches -Wduplicated-cond -Wdangling-else -Wrestrict")
  endif()
endif()

target_include_directories(katago PUBLIC ${CMAKE_CURRENT_BINARY_DIR})
<|MERGE_RESOLUTION|>--- conflicted
+++ resolved
@@ -277,22 +277,6 @@
   distributed/client.cpp
   command/commandline.cpp
   command/analysis.cpp
-<<<<<<< HEAD
-=======
-  command/benchmark.cpp
-  command/contribute.cpp
-  command/evalsgf.cpp
-  command/gatekeeper.cpp
-  command/gtp.cpp
-  command/lzcost.cpp
-  command/match.cpp
-  command/matchauto.cpp
-  command/misc.cpp
-  command/runtests.cpp
-  command/sandbox.cpp
-  command/selfplay.cpp
-  command/tune.cpp
->>>>>>> 737ddac5
   main.cpp
   )
 
@@ -357,35 +341,17 @@
 
 target_compile_definitions(katago PRIVATE NO_LIBZIP)
 
-<<<<<<< HEAD
-set(Boost_USE_STATIC_LIBS ON)
 find_package(Boost COMPONENTS system filesystem REQUIRED)
 include_directories(${Boost_INCLUDE_DIRS})
 target_link_libraries(katago ${Boost_FILESYSTEM_LIBRARY} ${Boost_SYSTEM_LIBRARY})
 
-=======
->>>>>>> 737ddac5
 if(USE_TCMALLOC)
   target_link_libraries(katago ${TCMALLOC_LIB})
 endif(USE_TCMALLOC)
 
-if(BUILD_DISTRIBUTED)
-  message("-DBUILD_DISTRIBUTED=1 is set, compiling code and dependencies to contribute to distributed training")
-  target_compile_definitions(katago PRIVATE BUILD_DISTRIBUTED)
-  find_package(OpenSSL REQUIRED)
-  target_link_libraries(katago ${OPENSSL_SSL_LIBRARIES} ${OPENSSL_CRYPTO_LIBRARIES})
-  include_directories(external/httplib)
-endif()
-
-#------------------------------------------------------------------------------------
-
 # add_compile_definitions(NDEBUG)
 
 if(MSVC)
-<<<<<<< HEAD
-
-=======
->>>>>>> 737ddac5
   # Suppress min and max macros on windows
   # Also define a few other things for windows
   target_compile_definitions(katago PRIVATE NOMINMAX)
