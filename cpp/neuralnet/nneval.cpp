
#include "../neuralnet/nneval.h"

//-------------------------------------------------------------------------------------

NNResultBuf::NNResultBuf()
  :clientWaitingForResult(),resultMutex(),hasResult(false),result(nullptr),errorLogLockout(false)
{}

NNResultBuf::~NNResultBuf()
{}

//-------------------------------------------------------------------------------------

NNServerBuf::NNServerBuf(const NNEvaluator& nnEval, const LoadedModel* model)
  :inputBuffers(NULL),
   resultBufs(NULL)
{
  int maxNumRows = nnEval.getMaxBatchSize();
  inputBuffers = NeuralNet::createInputBuffers(model,maxNumRows);
  resultBufs = new NNResultBuf*[maxNumRows];
  for(int i = 0; i < maxNumRows; i++)
    resultBufs[i] = NULL;
}

NNServerBuf::~NNServerBuf() {
  NeuralNet::freeInputBuffers(inputBuffers);
  inputBuffers = NULL;
  //Pointers inside here don't need to be deleted, they simply point to the clients waiting for results
  delete[] resultBufs;
  resultBufs = NULL;
}

//-------------------------------------------------------------------------------------

NNEvaluator::NNEvaluator(
  const string& pbModelFile,
  int modelFileIdx,
  int maxBatchSize,
  int pLen,
  int nnCacheSizePowerOfTwo,
  bool skipNeuralNet
)
  :modelFileName(pbModelFile),
   posLen(pLen),
   loadedModel(NULL),
   nnCacheTable(NULL),
   debugSkipNeuralNet(skipNeuralNet),
   serverThreads(),
   clientWaitingForRow(),serverWaitingForBatchStart(),serverWaitingForBatchFinish(),
   bufferMutex(),
   isKilled(false),
   serverTryingToGrabBatch(false),
   maxNumRows(maxBatchSize),
   m_numRowsStarted(0),
   m_numRowsFinished(0),
   m_numRowsProcessed(0),
   m_numBatchesProcessed(0),
   m_inputBuffers(NULL),
   m_resultBufs(NULL)
{
  if(posLen > NNPos::MAX_BOARD_LEN)
    throw new StringError("Maximum supported nnEval board size is " + Global::intToString(NNPos::MAX_BOARD_LEN));

  if(nnCacheSizePowerOfTwo >= 0)
    nnCacheTable = new NNCacheTable(nnCacheSizePowerOfTwo);

  loadedModel = NeuralNet::loadModelFile(pbModelFile, modelFileIdx);
  m_inputBuffers = NeuralNet::createInputBuffers(loadedModel,maxBatchSize);

  modelVersion = NeuralNet::getModelVersion(loadedModel);
  inputsVersion = NNModelVersion::getInputsVersion(modelVersion);

  m_resultBufs = new NNResultBuf*[maxBatchSize];
  for(int i = 0; i < maxBatchSize; i++)
    m_resultBufs[i] = NULL;
}

NNEvaluator::~NNEvaluator()
{
  killServerThreads();
  assert(!serverTryingToGrabBatch);

  NeuralNet::freeInputBuffers(m_inputBuffers);
  m_inputBuffers = NULL;

  //Pointers inside here don't need to be deleted, they simply point to the clients waiting for results
  delete[] m_resultBufs;
  m_resultBufs = NULL;

  NeuralNet::freeLoadedModel(loadedModel);
  loadedModel = NULL;

  delete nnCacheTable;
}

int NNEvaluator::getMaxBatchSize() const {
  return maxNumRows;
}
int NNEvaluator::getPosLen() const {
  return posLen;
}

uint64_t NNEvaluator::numRowsProcessed() const {
  return m_numRowsProcessed.load(std::memory_order_relaxed);
}
uint64_t NNEvaluator::numBatchesProcessed() const {
  return m_numBatchesProcessed.load(std::memory_order_relaxed);
}
double NNEvaluator::averageProcessedBatchSize() const {
  return (double)numRowsProcessed() / (double)numBatchesProcessed();
}

void NNEvaluator::clearStats() {
  m_numRowsProcessed.store(0);
  m_numBatchesProcessed.store(0);
}

void NNEvaluator::clearCache() {
  if(nnCacheTable != NULL)
    nnCacheTable->clear();
}

static void serveEvals(
  int threadIdx, bool doRandomize, string randSeed, int defaultSymmetry, Logger* logger,
  NNEvaluator* nnEval, const LoadedModel* loadedModel,
  int cudaGpuIdxForThisThread,
  bool cudaUseFP16,
  bool cudaUseNHWC
) {
  NNServerBuf* buf = new NNServerBuf(*nnEval,loadedModel);
  Rand rand(randSeed + ":NNEvalServerThread:" + Global::intToString(threadIdx));
  ostream* logStream = logger->createOStream();
  try {
    nnEval->serve(*buf,rand,logger,doRandomize,defaultSymmetry,cudaGpuIdxForThisThread,cudaUseFP16,cudaUseNHWC);
  }
  catch(const exception& e) {
    (*logStream) << "ERROR: NNEval Server Thread " << threadIdx << " failed: " << e.what() << endl;
  }
  catch(const string& e) {
    (*logStream) << "ERROR: NNEval Server Thread " << threadIdx << " failed: " << e << endl;
  }
  catch(...) {
    (*logStream) << "ERROR: NNEval Server Thread " << threadIdx << " failed with unexpected throw" << endl;
  }
  delete logStream;
  delete buf;
}

void NNEvaluator::spawnServerThreads(
  int numThreads,
  bool doRandomize,
  string randSeed,
  int defaultSymmetry,
  Logger& logger,
  vector<int> cudaGpuIdxByServerThread,
  bool cudaUseFP16,
  bool cudaUseNHWC
) {
  if(serverThreads.size() != 0)
    throw StringError("NNEvaluator::spawnServerThreads called when threads were already running!");
  if(cudaGpuIdxByServerThread.size() != numThreads)
    throw StringError("cudaGpuIdxByServerThread.size() != numThreads");

  for(int i = 0; i<numThreads; i++) {
    int cudaGpuIdxForThisThread = cudaGpuIdxByServerThread[i];
    std::thread* thread = new std::thread(
      &serveEvals,i,doRandomize,randSeed,defaultSymmetry,&logger,this,loadedModel,cudaGpuIdxForThisThread,cudaUseFP16,cudaUseNHWC
    );
    serverThreads.push_back(thread);
  }
}

void NNEvaluator::killServerThreads() {
  unique_lock<std::mutex> lock(bufferMutex);
  isKilled = true;
  lock.unlock();
  serverWaitingForBatchStart.notify_all();
  serverWaitingForBatchFinish.notify_all();

  for(size_t i = 0; i<serverThreads.size(); i++)
    serverThreads[i]->join();
  for(size_t i = 0; i<serverThreads.size(); i++)
    delete serverThreads[i];
  serverThreads.clear();

  //Can unset now that threads are dead
  isKilled = false;
}

void NNEvaluator::serve(NNServerBuf& buf, Rand& rand, Logger* logger, bool doRandomize, int defaultSymmetry, int cudaGpuIdxForThisThread, bool cudaUseFP16, bool cudaUseNHWC) {

  LocalGpuHandle* gpuHandle = NeuralNet::createLocalGpuHandle(loadedModel, logger, maxNumRows, posLen, cudaGpuIdxForThisThread, cudaUseFP16, cudaUseNHWC);
  vector<NNOutput*> outputBuf;

  unique_lock<std::mutex> lock(bufferMutex,std::defer_lock);
  while(true) {
    lock.lock();
    while((m_numRowsStarted <= 0 || serverTryingToGrabBatch) && !isKilled)
      serverWaitingForBatchStart.wait(lock);

    if(isKilled)
      break;

    serverTryingToGrabBatch = true;
    while(m_numRowsFinished < m_numRowsStarted && !isKilled)
      serverWaitingForBatchFinish.wait(lock);

    if(isKilled)
      break;

    //It should only be possible for one thread to make it through to here
    assert(serverTryingToGrabBatch);
    assert(m_numRowsFinished > 0);

    int numRows = m_numRowsFinished;
    std::swap(m_inputBuffers,buf.inputBuffers);
    std::swap(m_resultBufs,buf.resultBufs);

    m_numRowsStarted = 0;
    m_numRowsFinished = 0;
    serverTryingToGrabBatch = false;
    clientWaitingForRow.notify_all();
    lock.unlock();

    if(debugSkipNeuralNet) {
      for(int row = 0; row < numRows; row++) {
        assert(buf.resultBufs[row] != NULL);
        NNResultBuf* resultBuf = buf.resultBufs[row];
        buf.resultBufs[row] = NULL;

        unique_lock<std::mutex> resultLock(resultBuf->resultMutex);
        assert(resultBuf->hasResult == false);
        resultBuf->result = std::make_shared<NNOutput>();
        float* policyProbs = resultBuf->result->policyProbs;
        for(int i = 0; i<NNPos::NN_POLICY_SIZE; i++)
          policyProbs[i] = rand.nextGaussian();
        resultBuf->result->whiteValue = rand.nextGaussian() * 0.1;
        resultBuf->hasResult = true;
        resultBuf->clientWaitingForResult.notify_all();
        resultLock.unlock();
      }
      continue;
    }

    int symmetry = defaultSymmetry;
    if(doRandomize)
      symmetry = rand.nextUInt(NNInputs::NUM_SYMMETRY_COMBINATIONS);
    bool* symmetriesBuffer = NeuralNet::getSymmetriesInplace(buf.inputBuffers);
    symmetriesBuffer[0] = (symmetry & 0x1) != 0;
    symmetriesBuffer[1] = (symmetry & 0x2) != 0;
    symmetriesBuffer[2] = (symmetry & 0x4) != 0;

    NeuralNet::getOutput(gpuHandle, buf.inputBuffers, numRows, outputBuf);
    assert(outputBuf.size() == numRows);

    for(int row = 0; row < numRows; row++) {
      assert(buf.resultBufs[row] != NULL);
      NNResultBuf* resultBuf = buf.resultBufs[row];
      buf.resultBufs[row] = NULL;

      unique_lock<std::mutex> resultLock(resultBuf->resultMutex);
      assert(resultBuf->hasResult == false);
      resultBuf->result = std::shared_ptr<NNOutput>(outputBuf[row]);
      resultBuf->hasResult = true;
      resultBuf->clientWaitingForResult.notify_all();
      resultLock.unlock();
    }

    m_numRowsProcessed.fetch_add(numRows, std::memory_order_relaxed);
    m_numBatchesProcessed.fetch_add(1, std::memory_order_relaxed);
    continue;
  }

  NeuralNet::freeLocalGpuHandle(gpuHandle);
}

void NNEvaluator::evaluate(Board& board, const BoardHistory& history, Player nextPlayer, NNResultBuf& buf, ostream* logStream, bool skipCache) {
  assert(!isKilled);
  buf.hasResult = false;

<<<<<<< HEAD
  Hash128 nnHash;
  if(inputsVersion == 1)
    nnHash = NNInputs::getHashV1(board, history, nextPlayer);
  else if(inputsVersion == 2)
    nnHash = NNInputs::getHashV2(board, history, nextPlayer);
  else
    assert(false);

=======
  if(board.x_size > posLen || board.y_size > posLen)
    throw new StringError("NNEvaluator was configured with posLen = " + Global::intToString(posLen) + " but was asked to evaluate board with larger x or y size");

  //TODO add option to use V2 and test!
  Hash128 nnHash = NNInputs::getHashV1(board, history, nextPlayer);
>>>>>>> 057dce1f
  if(nnCacheTable != NULL && !skipCache && nnCacheTable->get(nnHash,buf.result)) {
    buf.hasResult = true;
    return;
  }

  unique_lock<std::mutex> lock(bufferMutex);
  while(m_numRowsStarted >= maxNumRows || serverTryingToGrabBatch)
    clientWaitingForRow.wait(lock);

  int rowIdx = m_numRowsStarted;
  m_numRowsStarted += 1;
  float* rowInput = NeuralNet::getRowInplace(m_inputBuffers,rowIdx);

  if(m_numRowsStarted == 1)
    serverWaitingForBatchStart.notify_one();
  lock.unlock();

<<<<<<< HEAD
  if(inputsVersion == 1)
    NNInputs::fillRowV1(board, history, nextPlayer, rowInput);
  else if(inputsVersion == 2)
    NNInputs::fillRowV2(board, history, nextPlayer, rowInput);
  else
    assert(false);
=======
  //TODO add option to use V2 and test!
  NNInputs::fillRowV1(board, history, nextPlayer, posLen, rowInput);
>>>>>>> 057dce1f

  lock.lock();
  m_resultBufs[rowIdx] = &buf;
  m_numRowsFinished += 1;
  if(m_numRowsFinished >= m_numRowsStarted)
    serverWaitingForBatchFinish.notify_all();
  lock.unlock();

  unique_lock<std::mutex> resultLock(buf.resultMutex);
  while(!buf.hasResult)
    buf.clientWaitingForResult.wait(resultLock);
  resultLock.unlock();

  //Perform postprocessing on the result - turn the nn output into probabilities
  float* policy = buf.result->policyProbs;

  int xSize = board.x_size;
  int ySize = board.y_size;

  float maxPolicy = -1e25f;
  bool isLegal[NNPos::NN_POLICY_SIZE];
  int legalCount = 0;
  for(int i = 0; i<NNPos::NN_POLICY_SIZE; i++) {
    Loc loc = NNPos::posToLoc(i,xSize,ySize,posLen);
    isLegal[i] = history.isLegal(board,loc,nextPlayer);

    float policyValue;
    if(isLegal[i]) {
      legalCount += 1;
      policyValue = policy[i];
    }
    else {
      policyValue = -1e30f;
      policy[i] = policyValue;
    }

    if(policyValue > maxPolicy)
      maxPolicy = policyValue;
  }

  assert(legalCount > 0);

  float policySum = 0.0f;
  for(int i = 0; i<NNPos::NN_POLICY_SIZE; i++) {
    policy[i] = exp(policy[i] - maxPolicy);
    policySum += policy[i];
  }

  //Somehow all legal moves rounded to 0 probability
  if(policySum <= 0.0) {
    if(!buf.errorLogLockout && logStream != NULL) {
      buf.errorLogLockout = true;
      (*logStream) << "Warning: all legal moves rounded to 0 probability for " << modelFileName << " in position " << board << endl;
    }
    float uniform = 1.0f / legalCount;
    for(int i = 0; i<NNPos::NN_POLICY_SIZE; i++) {
      policy[i] = isLegal[i] ? uniform : -1.0f;
    }
  }
  else {
    for(int i = 0; i<NNPos::NN_POLICY_SIZE; i++)
      policy[i] = isLegal[i] ? (policy[i] / policySum) : -1.0f;
  }

  //Fix up the value as well
  if(nextPlayer == P_WHITE)
    buf.result->whiteValue = tanh(buf.result->whiteValue);
  else
    buf.result->whiteValue = -tanh(buf.result->whiteValue);

  //And record the nnHash in the result and put it into the table
  buf.result->nnHash = nnHash;
  if(nnCacheTable != NULL)
    nnCacheTable->set(buf.result);

}



NNCacheTable::Entry::Entry()
  :ptr(nullptr),spinLock(ATOMIC_FLAG_INIT)
{}
NNCacheTable::Entry::~Entry()
{}

NNCacheTable::NNCacheTable(int sizePowerOfTwo) {
  if(sizePowerOfTwo < 0 || sizePowerOfTwo > 63)
    throw StringError("NNCacheTable: Invalid sizePowerOfTwo: " + Global::intToString(sizePowerOfTwo));
  tableSize = ((uint64_t)1) << sizePowerOfTwo;
  tableMask = tableSize-1;
  entries = new Entry[tableSize];
}
NNCacheTable::~NNCacheTable() {
  delete[] entries;
}

bool NNCacheTable::get(Hash128 nnHash, shared_ptr<NNOutput>& ret) {
  uint64_t idx = nnHash.hash0 & tableMask;
  Entry& entry = entries[idx];
  while(entry.spinLock.test_and_set(std::memory_order_acquire));
  bool found = false;
  if(entry.ptr != nullptr && entry.ptr->nnHash == nnHash) {
    ret = entry.ptr;
    found = true;
  }
  entry.spinLock.clear(std::memory_order_release);
  return found;
}

void NNCacheTable::set(const shared_ptr<NNOutput>& p) {
  uint64_t idx = p->nnHash.hash0 & tableMask;
  Entry& entry = entries[idx];
  while(entry.spinLock.test_and_set(std::memory_order_acquire));
  entry.ptr = p;
  entry.spinLock.clear(std::memory_order_release);
}

void NNCacheTable::clear() {
  for(size_t idx = 0; idx<tableSize; idx++) {
    Entry& entry = entries[idx];
    while(entry.spinLock.test_and_set(std::memory_order_acquire));
    entry.ptr = nullptr;
    entry.spinLock.clear(std::memory_order_release);
  }
}
<|MERGE_RESOLUTION|>--- conflicted
+++ resolved
@@ -279,7 +279,9 @@
   assert(!isKilled);
   buf.hasResult = false;
 
-<<<<<<< HEAD
+  if(board.x_size > posLen || board.y_size > posLen)
+    throw new StringError("NNEvaluator was configured with posLen = " + Global::intToString(posLen) + " but was asked to evaluate board with larger x or y size");
+
   Hash128 nnHash;
   if(inputsVersion == 1)
     nnHash = NNInputs::getHashV1(board, history, nextPlayer);
@@ -288,13 +290,6 @@
   else
     assert(false);
 
-=======
-  if(board.x_size > posLen || board.y_size > posLen)
-    throw new StringError("NNEvaluator was configured with posLen = " + Global::intToString(posLen) + " but was asked to evaluate board with larger x or y size");
-
-  //TODO add option to use V2 and test!
-  Hash128 nnHash = NNInputs::getHashV1(board, history, nextPlayer);
->>>>>>> 057dce1f
   if(nnCacheTable != NULL && !skipCache && nnCacheTable->get(nnHash,buf.result)) {
     buf.hasResult = true;
     return;
@@ -312,17 +307,12 @@
     serverWaitingForBatchStart.notify_one();
   lock.unlock();
 
-<<<<<<< HEAD
   if(inputsVersion == 1)
-    NNInputs::fillRowV1(board, history, nextPlayer, rowInput);
+    NNInputs::fillRowV1(board, history, nextPlayer, posLen, rowInput);
   else if(inputsVersion == 2)
-    NNInputs::fillRowV2(board, history, nextPlayer, rowInput);
+    NNInputs::fillRowV2(board, history, nextPlayer, posLen, rowInput);
   else
     assert(false);
-=======
-  //TODO add option to use V2 and test!
-  NNInputs::fillRowV1(board, history, nextPlayer, posLen, rowInput);
->>>>>>> 057dce1f
 
   lock.lock();
   m_resultBufs[rowIdx] = &buf;
