#include "main.h"

#include "core/os.h"

#ifdef NO_GIT_REVISION
#define GIT_REVISION "<omitted>"
#else
#include "program/gitinfo.h"
#endif

#include <sstream>

using namespace std;

static void printHelp(int argc, const char* argv[]) {
  cout << endl;
  if(argc >= 1)
    cout << "Usage: " << argv[0] << " SUBCOMMAND ";
  else
    cout << "Usage: " << "./katago" << " SUBCOMMAND ";
  cout << endl;

  cout << R"%%(
  This version is a minified katago which only includes:
    analysis : Runs an engine designed to analyze entire games in parallel.
    version : Show version info.
)%%" << endl;
}

static int handleSubcommand(const string& subcommand, int argc, const char* argv[]) {
  if(subcommand == "analysis")
    return MainCmds::analysis(argc-1,&argv[1]);
  else if(subcommand == "version") {
    cout << Version::getKataGoVersionFullInfo() << std::flush;
    return 0;
  }
  else {
    cout << "Unknown subcommand: " << subcommand << endl;
    printHelp(argc,argv);
    return 1;
  }
  return 0;
}


int main(int argc, const char* argv[]) {
  if(argc < 2) {
    printHelp(argc,argv);
    return 0;
  }
  string cmdArg = string(argv[1]);
  if(cmdArg == "-h" || cmdArg == "--h" || cmdArg == "-help" || cmdArg == "--help" || cmdArg == "help") {
    printHelp(argc,argv);
    return 0;
  }

#if defined(OS_IS_WINDOWS)
  //On windows, uncaught exceptions reaching toplevel don't normally get printed out,
  //so explicitly catch everything and print
  int result;
  try {
    result = handleSubcommand(cmdArg, argc, argv);
  }
  catch(std::exception& e) {
    cout << "Uncaught exception: " << e.what() << endl;
    return 1;
  }
  catch(...) {
    cout << "Uncaught exception that is not a std::exception... exiting due to unknown error" << endl;
    return 1;
  }
  return result;
#else
  return handleSubcommand(cmdArg, argc, argv);
#endif
}


string Version::getKataGoVersion() {
<<<<<<< HEAD
  return string("1.4.5+kt1.3.3");
}

string Version::getKataGoVersionForHelp() {
  return string("KataGo v1.4.5+kt1.3.3 (minified)");
=======
  return string("1.5.0");
}

string Version::getKataGoVersionForHelp() {
  return string("KataGo v1.5.0");
>>>>>>> 5e700c72
}

string Version::getKataGoVersionFullInfo() {
  ostringstream out;
  out << Version::getKataGoVersionForHelp() << endl;
  out << "Git revision: " << Version::getGitRevision() << endl;
  out << "Compile Time: " << __DATE__ << " " << __TIME__ << endl;
#if defined(USE_CUDA_BACKEND)
  out << "Using CUDA backend" << endl;
#elif defined(USE_OPENCL_BACKEND)
  out << "Using OpenCL backend" << endl;
#elif defined(USE_EIGEN_BACKEND)
  out << "Using Eigen(CPU) backend" << endl;
#else
  out << "Using dummy backend" << endl;
#endif
  return out.str();
}

string Version::getGitRevision() {
  return string(GIT_REVISION);
}<|MERGE_RESOLUTION|>--- conflicted
+++ resolved
@@ -77,19 +77,11 @@
 
 
 string Version::getKataGoVersion() {
-<<<<<<< HEAD
-  return string("1.4.5+kt1.3.3");
+  return string("1.5.0+kt1.3.5");
 }
 
 string Version::getKataGoVersionForHelp() {
-  return string("KataGo v1.4.5+kt1.3.3 (minified)");
-=======
-  return string("1.5.0");
-}
-
-string Version::getKataGoVersionForHelp() {
-  return string("KataGo v1.5.0");
->>>>>>> 5e700c72
+  return string("KataGo v1.5.0+kt1.3.5 (minified,fasteigen)");
 }
 
 string Version::getKataGoVersionFullInfo() {
