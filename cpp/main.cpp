#include "main.h"

#include "core/os.h"

#ifdef NO_GIT_REVISION
#define GIT_REVISION "<omitted>"
#else
#include "program/gitinfo.h"
#endif

#include <sstream>

using namespace std;

static void printHelp(int argc, const char* argv[]) {
  cout << endl;
  if(argc >= 1)
    cout << "Usage: " << argv[0] << " SUBCOMMAND ";
  else
    cout << "Usage: " << "./katago" << " SUBCOMMAND ";
  cout << endl;

  cout << R"%%(
  This version is a minified katago which only includes:
    analysis : Runs an engine designed to analyze entire games in parallel.
    version : Show version info.
)%%" << endl;
}

static int handleSubcommand(const string& subcommand, int argc, const char* argv[]) {
  if(subcommand == "analysis")
    return MainCmds::analysis(argc-1,&argv[1]);
  else if(subcommand == "version") {
    cout << Version::getKataGoVersionFullInfo() << std::flush;
    return 0;
  }
  else {
    cout << "Unknown subcommand: " << subcommand << endl;
    printHelp(argc,argv);
    return 1;
  }
  return 0;
}


int main(int argc, const char* argv[]) {
  if(argc < 2) {
    printHelp(argc,argv);
    return 0;
  }
  string cmdArg = string(argv[1]);
  if(cmdArg == "-h" || cmdArg == "--h" || cmdArg == "-help" || cmdArg == "--help" || cmdArg == "help") {
    printHelp(argc,argv);
    return 0;
  }

#if defined(OS_IS_WINDOWS)
  //On windows, uncaught exceptions reaching toplevel don't normally get printed out,
  //so explicitly catch everything and print
  int result;
  try {
    result = handleSubcommand(cmdArg, argc, argv);
  }
  catch(std::exception& e) {
    cout << "Uncaught exception: " << e.what() << endl;
    return 1;
  }
  catch(...) {
    cout << "Uncaught exception that is not a std::exception... exiting due to unknown error" << endl;
    return 1;
  }
  return result;
#else
  return handleSubcommand(cmdArg, argc, argv);
#endif
}


string Version::getKataGoVersion() {
<<<<<<< HEAD
  return string("1.4.2+kt1.1");
}

string Version::getKataGoVersionForHelp() {
  return string("KataGo v1.4.2+kt1.1 (minified)");
=======
  return string("1.4.5");
}

string Version::getKataGoVersionForHelp() {
  return string("KataGo v1.4.5");
>>>>>>> 2de36ea6
}

string Version::getKataGoVersionFullInfo() {
  ostringstream out;
  out << Version::getKataGoVersionForHelp() << endl;
  out << "Git revision: " << Version::getGitRevision() << endl;
  out << "Compile Time: " << __DATE__ << " " << __TIME__ << endl;
#if defined(USE_CUDA_BACKEND)
  out << "Using CUDA backend" << endl;
#elif defined(USE_OPENCL_BACKEND)
  out << "Using OpenCL backend" << endl;
#else
  out << "Using dummy backend" << endl;
#endif
  return out.str();
}

string Version::getGitRevision() {
  return string(GIT_REVISION);
}<|MERGE_RESOLUTION|>--- conflicted
+++ resolved
@@ -77,19 +77,11 @@
 
 
 string Version::getKataGoVersion() {
-<<<<<<< HEAD
-  return string("1.4.2+kt1.1");
+  return string("1.4.5+kt1.3.3");
 }
 
 string Version::getKataGoVersionForHelp() {
-  return string("KataGo v1.4.2+kt1.1 (minified)");
-=======
-  return string("1.4.5");
-}
-
-string Version::getKataGoVersionForHelp() {
-  return string("KataGo v1.4.5");
->>>>>>> 2de36ea6
+  return string("KataGo v1.4.5+kt1.3.3 (minified)");
 }
 
 string Version::getKataGoVersionFullInfo() {
