#include "main.h"

#include "core/os.h"

#ifdef NO_GIT_REVISION
#define GIT_REVISION "<omitted>"
#else
#include "program/gitinfo.h"
#endif

#include <sstream>

using namespace std;

static void printHelp(int argc, const char* argv[]) {
  cout << endl;
  if(argc >= 1)
    cout << "Usage: " << argv[0] << " SUBCOMMAND ";
  else
    cout << "Usage: " << "./katago" << " SUBCOMMAND ";
  cout << endl;

  cout << R"%%(
  This version is a minified katago which only includes:
    analysis : Runs an engine designed to analyze entire games in parallel.
    version : Show version info.
)%%" << endl;
}

static int handleSubcommand(const string& subcommand, int argc, const char* argv[]) {
  if(subcommand == "analysis")
    return MainCmds::analysis(argc-1,&argv[1]);
  else if(subcommand == "version") {
    cout << Version::getKataGoVersionFullInfo() << std::flush;
    return 0;
  }
  else {
    cout << "Unknown subcommand: " << subcommand << endl;
    printHelp(argc,argv);
    return 1;
  }
  return 0;
}


int main(int argc, const char* argv[]) {
  if(argc < 2) {
    printHelp(argc,argv);
    return 0;
  }
  string cmdArg = string(argv[1]);
  if(cmdArg == "-h" || cmdArg == "--h" || cmdArg == "-help" || cmdArg == "--help" || cmdArg == "help") {
    printHelp(argc,argv);
    return 0;
  }

#if defined(OS_IS_WINDOWS)
  //On windows, uncaught exceptions reaching toplevel don't normally get printed out,
  //so explicitly catch everything and print
  int result;
  try {
    result = handleSubcommand(cmdArg, argc, argv);
  }
  catch(std::exception& e) {
    cout << "Uncaught exception: " << e.what() << endl;
    return 1;
  }
  catch(...) {
    cout << "Uncaught exception that is not a std::exception... exiting due to unknown error" << endl;
    return 1;
  }
  return result;
#else
  return handleSubcommand(cmdArg, argc, argv);
#endif
}


string Version::getKataGoVersion() {
<<<<<<< HEAD
  return string("1.5.0+kt1.3.5");
}

string Version::getKataGoVersionForHelp() {
  return string("KataGo v1.5.0+kt1.3.5 (minified,fasteigen)");
=======
  return string("1.6.0");
}

string Version::getKataGoVersionForHelp() {
  return string("KataGo v1.6.0");
>>>>>>> 83386599
}

string Version::getKataGoVersionFullInfo() {
  ostringstream out;
  out << Version::getKataGoVersionForHelp() << endl;
  out << "Git revision: " << Version::getGitRevision() << endl;
  out << "Compile Time: " << __DATE__ << " " << __TIME__ << endl;
#if defined(USE_CUDA_BACKEND)
  out << "Using CUDA backend" << endl;
#elif defined(USE_OPENCL_BACKEND)
  out << "Using OpenCL backend" << endl;
#elif defined(USE_EIGEN_BACKEND)
  out << "Using Eigen(CPU) backend" << endl;
#else
  out << "Using dummy backend" << endl;
#endif

#if defined(USE_AVX2)
  out << "Compiled with AVX2 and FMA instructions" << endl;
#endif

  return out.str();
}

string Version::getGitRevision() {
  return string(GIT_REVISION);
}<|MERGE_RESOLUTION|>--- conflicted
+++ resolved
@@ -77,19 +77,11 @@
 
 
 string Version::getKataGoVersion() {
-<<<<<<< HEAD
-  return string("1.5.0+kt1.3.5");
+  return string("1.6.0+kt1.4");
 }
 
 string Version::getKataGoVersionForHelp() {
-  return string("KataGo v1.5.0+kt1.3.5 (minified,fasteigen)");
-=======
-  return string("1.6.0");
-}
-
-string Version::getKataGoVersionForHelp() {
-  return string("KataGo v1.6.0");
->>>>>>> 83386599
+  return string("KataGo v1.6.0 (Minified version for KaTrain v1.4)");
 }
 
 string Version::getKataGoVersionFullInfo() {
