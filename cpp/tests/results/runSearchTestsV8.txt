--- conflicted
+++ resolved
@@ -1,17 +1,11 @@
 Running search tests introduced after v8 nets
 : Cuda backend: Found GPU Tesla V100-SXM2-16GB memory 16945512448 compute capability major 7 minor 0
 : Cuda backend: Model version 8 useFP16 = false useNHWC = false
-<<<<<<< HEAD
-: Cuda backend: Found GPU Tesla V100-SXM2-16GB memory 16945512448 compute capability major 7 minor 0
-: Cuda backend: Model version 8 useFP16 = false useNHWC = false
-TEST EXACT (NO MASKING) VS MASKED ==========================================================================
-=======
 : Cuda backend: Model name: b6c96-s175395328-d26788732
-TEST EXACT (NO MASKING) VS MASKED ==========================================================================
 : Cuda backend: Found GPU Tesla V100-SXM2-16GB memory 16945512448 compute capability major 7 minor 0
 : Cuda backend: Model version 8 useFP16 = false useNHWC = false
 : Cuda backend: Model name: b6c96-s175395328-d26788732
->>>>>>> f54ca375
+TEST EXACT (NO MASKING) VS MASKED ==========================================================================
 BASIC
 MoveNum: 11 HASH: 8BD12F4990E5BA06DA06B3780B31CB8A
    A B C D E F G H J K L M N O P Q R S T
