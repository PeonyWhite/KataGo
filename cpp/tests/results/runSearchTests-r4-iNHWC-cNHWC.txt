Running search tests
: Cuda backend: Found GPU Tesla V100-SXM2-16GB memory 16945512448 compute capability major 7 minor 0
: Cuda backend: Model version 3 useFP16 = false useNHWC = true
GAME 1 ==========================================================================
(An ordinary pro game)

<<<<<<< HEAD
=======
: Cuda backend: Found GPU Tesla V100-SXM2-16GB memory 16945512448 compute capability major 7 minor 0
: Cuda backend: Model version 3 useFP16 = false useNHWC = true
: Cuda backend: Model name: s67105280-d24430742-b6c96
>>>>>>> f54ca375
MoveNum: 20 HASH: 5B548E82AFB35A509F2F7AE2C285DBCC
   A B C D E F G H J K L M N O P Q R S T
19 . . . . . . . . . . . . . . . . . . .
18 . . . . . . . . . . . . . . . . . . .
17 . . . O . . . . . . . . . X . . . . .
16 . . . . . . . . . . . . . . . . X . .
15 . . . . . . . . . . . . . . . . . . .
14 . . . . . . . . . . . . . . . . . . .
13 . . . . . . . . . . . . . . . . X . .
12 . . . . . . . . . . . . . . . . . . .
11 . . . . . . . . . . . . . . O . O . .
10 . . . . . . . . . . . . . . . . . . .
 9 . . O . . . . . . . . . . . . . . . .
 8 . . . . . . . . . . . . . . . . . . .
 7 . . . . . . . . . . . . . . . O . . .
 6 . . X X2. . . . . . . . . . . . O . .
 5 . . O1. O3. . . . . . . . . . O X . .
 4 . . . O . X . . . . . . . . . . X . .
 3 . . . . . . . . . . . . . X . X . . .
 2 . . . . . . . . . . . . . . . . . . .
 1 . . . . . . . . . . . . . . . . . . .

Root visits: 200
NN rows: 179
NN batches: 179
NN avg batch size: 1
PV: B5 B4 D5 C4 E4 B6 B7 A5 D3 C7 D7 C8 C3 B3 B2 F6
Tree:
: T  13.89c W  12.41c S   1.48c ( +2.9 L  +2.9) N     200  --  B5 B4 D5 C4 E4 B6 B7
---Black(v)---
B5  : T  11.55c W  10.30c S   1.25c ( +2.5 L  +2.5) LCB   15.93c P 12.93% WF 12.16% PSV      73 N      73  --  B5 B4 D5 C4 E4 B6 B7 A5
F6  : T  12.97c W  11.60c S   1.37c ( +2.7 L  +2.7) LCB   16.33c P 14.15% WF 11.71% PSV      49 N      49  --  F6 F5 G5 E6 E7 F7 G6 D7
E6  : T  22.30c W  20.00c S   2.30c ( +4.6 L  +4.6) LCB   28.54c P 16.64% WF  9.71% PSV      17 N      17  --  E6 F5 G4 G5 H4 H5 J4
D5  : T  18.62c W  16.67c S   1.95c ( +3.9 L  +3.9) LCB   25.61c P 10.55% WF 10.49% PSV      15 N      15  --  D5 E4 C4 C3 B5 B4 E6 F5
D3  : T  12.25c W  10.96c S   1.29c ( +2.6 L  +2.6) LCB   16.76c P  3.00% WF 11.77% PSV      13 N      14  --  D3 C3 E3 F5 G4 G5 H4
F7  : T  14.56c W  13.02c S   1.54c ( +3.1 L  +3.1) LCB   25.26c P  4.79% WF 11.32% PSV      11 N      11  --  F7 F5 G5 G4 H4
D16 : T  12.51c W  11.11c S   1.40c ( +2.8 L  +2.8) LCB   16.39c P  2.76% WF 11.70% PSV      10 N      10  --  D16 C16 C17 C15 E17
E7  : T  14.51c W  12.96c S   1.54c ( +3.1 L  +3.1) LCB   39.70c P  1.92% WF 11.35% PSV       5 N       5  --  E7 F5 G4 G5
F5  : T  24.75c W  22.24c S   2.51c ( +5.0 L  +5.0) LCB   54.22c P  4.91% WF  9.79% PSV       4 N       5  --  F5 E6 E7 F6 F7
MoveNum: 40 HASH: F8295FE0493A9D0857DDA41DEE1ED3DF
   A B C D E F G H J K L M N O P Q R S T
19 . . . . . . . . . . . . . . . . . . .
18 . . . . . . . . . . . . . . . . . . .
17 . . . O . . . . . . . . . X . . . . .
16 . . . . . . . . . . . . . . . . X . .
15 . . . . . . . . . . . . . . . . . . .
14 . . . . . . . . . . . . . . . . . . .
13 . . . . . . . . . . . . . . . . X . .
12 . . . . . . . . . . . . . . . . . . .
11 . . . O3. . . . . . . . . . O . O . .
10 . . . . . . . . . . . . . . . . . . .
 9 . . O . X2. . . . . . . . . . . . . .
 8 . . . . . . . . . . . . . . . . . . .
 7 . O . . . . O . . . . . . . . O . . .
 6 . X X X X X O . . . . . . . . . O . .
 5 . X O . O O X X . . . . . . . O X . .
 4 . X O O . X . . . . . . . . . . X . .
 3 . O . O . . . . . . . . . X . X . . .
 2 . . O O1X . . . . . . . . . . . . . .
 1 . . . . . . . . . . . . . . . . . . .

Root visits: 200
NN rows: 181
NN batches: 181
NN avg batch size: 1
PV: G9 F3 G3 F2 G2 E4 G4 D14 F1 E3 E1 D1 G1
Tree:
: T  -1.94c W  -1.92c S  -0.02c ( -0.0 L  -0.0) N     200  --  G9 F3 G3 F2 G2 E4 G4
---Black(v)---
G9  : T  -3.53c W  -3.33c S  -0.20c ( -0.4 L  -0.4) LCB    1.82c P 16.64% WF  9.68% PSV      71 N      71  --  G9 F3 G3 F2 G2 E4 G4 D14
F3  : T  -1.99c W  -1.95c S  -0.04c ( -0.1 L  -0.1) LCB    4.83c P 10.02% WF  9.30% PSV      29 N      29  --  F3 F10 F9 G9 G10 E10 G8
F10 : T  -2.53c W  -2.45c S  -0.08c ( -0.2 L  -0.2) LCB    6.40c P  7.59% WF  9.40% PSV      24 N      24  --  F10 F3 G3 E4 G4 F2 G2
G3  : T  -4.07c W  -3.83c S  -0.25c ( -0.5 L  -0.5) LCB    3.61c P  4.08% WF  9.67% PSV      21 N      21  --  G3 F10 F9 G9 G10 E10
E4  : T   2.63c W   2.14c S   0.49c ( +1.0 L  +1.0) LCB   16.79c P  8.22% WF  8.57% PSV      12 N      13  --  E4 D5 G9 E8 D8 D9
E11 : T   3.56c W   2.94c S   0.62c ( +1.2 L  +1.2) LCB   18.40c P  8.80% WF  8.44% PSV      11 N      12  --  E11 D12 E12 D13 E13 D14 E14
G8  : T  -0.39c W  -0.53c S   0.14c ( +0.3 L  +0.3) LCB   20.90c P  3.87% WF  9.07% PSV       8 N       9  --  G8 F3 G3 F2
G10 : T  -3.51c W  -3.35c S  -0.16c ( -0.3 L  -0.3) LCB   18.27c P  1.85% WF  9.52% PSV       7 N       9  --  G10 F3 G3 E4 G4 F2
C8  : T   4.82c W   4.08c S   0.75c ( +1.5 L  +1.5) LCB   61.11c P  3.38% WF  8.49% PSV       4 N       4  --  C8 B8 D9 C10
C10 : T   0.42c W   0.15c S   0.26c ( +0.5 L  +0.5) LCB   45.66c P  2.25% WF  9.01% PSV       4 N       4  --  C10 D10 D9 B10
D10 : T   2.06c W   1.64c S   0.42c ( +0.8 L  +0.8) LCB  128.94c P  2.51% WF  8.85% PSV       3 N       3  --  D10 C10 E11
MoveNum: 61 HASH: 088150EEF47148D00668C2B9A78DD309
   A B C D E F G H J K L M N O P Q R S T
19 . . . . . . . . . . . . . . . . . . .
18 . . . . . . . . . . . . . . . . . . .
17 . . . O . . . . . . . . . X . . . . .
16 . . . . . . . . . . . . . . . . X . .
15 . . . . . . . . . . . . . . . . . . .
14 . . . O . X3. . . . . . . . . . . . .
13 . . . . . O2. . . . X1. . . . . X . .
12 . . O . X . X X X . . . . . . . . . .
11 . . . O . X O O O O . . . . O . O . .
10 . . . . X . . . . . . . . . . . . . .
 9 . . O O X . O . . . . . . . . . . . .
 8 . . X O X . . . . . . . . . . . . . .
 7 . O . . . . O . . . . . . . . O . . .
 6 . X X X X X O . X . . . . . . . O . .
 5 . X O . O O X X . . . . . . . O X . .
 4 . X O O . X . . . . . . . . . . X . .
 3 . O . O . . . . . . . . . X . X . . .
 2 . . O O X . . . . . . . . . . . . . .
 1 . . . . . . . . . . . . . . . . . . .

Root visits: 200
NN rows: 196
NN batches: 196
NN avg batch size: 1
PV: E13 F12 G13 D12 C13 B8 B9 D7 A8
Tree:
: T  -1.60c W  -1.71c S   0.12c ( +0.2 L  +0.2) N     200  --  E13 F12 G13 D12 C13 B8 B9
---White(^)---
E13 : T  -0.70c W  -0.89c S   0.18c ( +0.4 L  +0.4) LCB   -3.15c P 44.69% WF 10.75% PSV     131 N     131  --  E13 F12 G13 D12 C13 B8 B9 D7
F3  : T  -1.28c W  -1.45c S   0.18c ( +0.4 L  +0.4) LCB   -9.21c P 10.07% WF 10.52% PSV      25 N      25  --  F3 G3 E4 F2 G4 H4 G2 H3
K12 : T  -3.34c W  -3.30c S  -0.04c ( -0.1 L  -0.1) LCB  -17.05c P  4.27% WF 10.16% PSV       8 N       9  --  K12 K13 E13 F12 G13
K7  : T  -0.43c W  -0.71c S   0.28c ( +0.6 L  +0.6) LCB  -14.74c P  2.53% WF 10.63% PSV       7 N       8  --  K7 J7 J8 K8 L8
K8  : T  -1.86c W  -1.98c S   0.12c ( +0.2 L  +0.2) LCB  -21.39c P  1.83% WF 10.40% PSV       4 N       6  --  K8 E13 F3 G3
G13 : T  -4.83c W  -4.65c S  -0.18c ( -0.4 L  -0.4) LCB  -31.98c P  2.75% WF  9.99% PSV       4 N       5  --  G13 E13 E14 F15
G14 : T  -3.61c W  -3.58c S  -0.03c ( -0.1 L  -0.1) LCB  -46.76c P  2.47% WF 10.16% PSV       4 N       5  --  G14 E13 E14 F15
F12 : T -27.33c W -25.00c S  -2.32c ( -4.6 L  -4.6) LCB  -55.75c P  8.96% WF  7.17% PSV       4 N       4  --  F12 E13 F3 G3
M11 : T  -1.76c W  -1.93c S   0.17c ( +0.3 L  +0.3) LCB  -51.79c P  1.86% WF 10.42% PSV       4 N       4  --  M11 E13 F3 G3
G4  : T  -7.19c W  -6.76c S  -0.43c ( -0.9 L  -0.9) LCB -260.00c P  1.79% WF  9.81% PSV       2 N       2  --  G4 G3
MoveNum: 82 HASH: E718A1E5967D12791664103B32C00D81
   A B C D E F G H J K L M N O P Q R S T
19 . . . . . . . . . . . . . . . . . . .
18 . . . . . . . . . . . . . . . . . . .
17 . . . O . . . . . . . . . X . X O . .
16 . . . . . X O . . . . . . . . . X . .
15 . . . . . X O . . . . . . . . . . . .
14 . . O O O X O . . . . . . . . . . . .
13 . O . O X O O . . . X . . . . . X . .
12 . X O X X X X X X . . . . . . . . . .
11 . . X O . X O O O O . . . . O . O . .
10 . . . . X . . . . . . . . . . . . . .
 9 . . O O X . O . . . . . . . . . . . .
 8 . . X O X . . . . . . . . . . . . . .
 7 . O . . . . O . . . . . . . . O . . .
 6 . X X X X X O . X . . . O3. X2. O . .
 5 . X O . O O X X . . . . . . . O X . .
 4 . X O O . X . . . . . . O1. . . X . .
 3 . O . O . . . . . . . . . X . X . . .
 2 . . O O X . . . . . . . . . . . . . .
 1 . . . . . . . . . . . . . . . . . . .

Root visits: 200
NN rows: 186
NN batches: 186
NN avg batch size: 1
PV: F17 G17 G18 H18 F18 K17 Q6 B11 C13 C10
Tree:
: T -24.48c W -22.38c S  -2.10c ( -4.2 L  -4.2) N     200  --  F17 G17 G18 H18 F18 K17 Q6
---Black(v)---
F17 : T -24.70c W -22.56c S  -2.14c ( -4.3 L  -4.3) LCB  -18.43c P 31.74% WF 17.20% PSV      88 N      88  --  F17 G17 G18 H18 F18 K17 Q6 B11
Q6  : T -19.97c W -18.32c S  -1.65c ( -3.3 L  -3.3) LCB  -12.11c P 38.45% WF 15.24% PSV      52 N      52  --  Q6 P7 R7 S6 P5 R8 F17 G17
P7  : T -30.82c W -28.09c S  -2.73c ( -5.5 L  -5.5) LCB  -25.55c P  2.54% WF 19.50% PSV      40 N      40  --  P7 Q6 P5 Q4 P4 R3
C13 : T -21.09c W -19.46c S  -1.63c ( -3.3 L  -3.3) LCB    3.45c P  5.19% WF 16.18% PSV       8 N       8  --  C13 F17 Q6 P7 R7 S6 S7
G17 : T -17.44c W -16.04c S  -1.40c ( -2.8 L  -2.8) LCB   16.65c P  5.28% WF 15.37% PSV       6 N       6  --  G17 F17 E17 F18
P5  : T -22.09c W -20.20c S  -1.90c ( -3.8 L  -3.8) LCB    4.70c P  2.97% WF 16.50% PSV       5 N       5  --  P5 F17 P7
MoveNum: 103 HASH: C9A66C9A07E546C41843B5CC53BA184E
   A B C D E F G H J K L M N O P Q R S T
19 . . . . . . . . . . . . . . . . . . .
18 . . . . . . . . . . . . . . . O X1. .
17 . . . O . . . . . . . . . X O X . X .
16 . . . . . X O . . . . . . . O2. X . .
15 . . . . . X O . . . . . . . . . . . .
14 . . O O O X O . . . . . . . . . . . .
13 . O X3O X O O . . . X . . . . . X . .
12 . X . X X X X X X . . . . . . . . . .
11 . . X O . X O O O O . O . . O . O . .
10 . . . . X . . . . . . . . . . . . . .
 9 . . O O X . O . . . . . . . . . . . .
 8 . . X O X . . . . . . . . . O O . . .
 7 . O . . . . O . . . . . . . X O X . .
 6 . X X X X X O . X X X . O . X X . X .
 5 . X O . O O X X . O X . X . . O X . .
 4 . X O O . X . . . O . . O . . . X . .
 3 . O . O . . O . O . . . . X . X . . .
 2 . . O O X . . . . . . . . . . . . . .
 1 . . . . . . . . . . . . . . . . . . .

Root visits: 200
NN rows: 189
NN batches: 189
NN avg batch size: 1
PV: F17 G4 F3 L17 O18 N17 P14 O8 N18
Tree:
: T -16.39c W -15.16c S  -1.23c ( -2.4 L  -2.4) N     200  --  F17 G4 F3 L17 O18 N17 P14
---White(^)---
F17 : T -15.41c W -14.28c S  -1.12c ( -2.2 L  -2.2) LCB  -19.09c P 64.62% WF 22.98% PSV     182 N     182  --  F17 G4 F3 L17 O18 N17 P14 O8
P18 : T -25.22c W -22.95c S  -2.27c ( -4.5 L  -4.5) LCB  -41.42c P  6.93% WF 19.50% PSV       6 N       6  --  P18 F17 G17 F18 G18
G17 : T -23.61c W -21.71c S  -1.90c ( -3.8 L  -3.8) LCB -147.74c P  4.60% WF 20.21% PSV       4 N       4  --  G17 G4 F3
G4  : T -35.46c W -32.33c S  -3.14c ( -6.3 L  -6.3) LCB -122.30c P  6.62% WF 16.98% PSV       3 N       4  --  G4 F17 G17 F18
O18 : T -23.72c W -21.71c S  -2.02c ( -4.0 L  -4.0) LCB -131.24c P  3.31% WF 20.33% PSV       3 N       3  --  O18 F17 G17


GAME 2 ==========================================================================
(Another ordinary pro game)

MoveNum: 23 HASH: 87011F570B8108AA29532CF5E3B12BED
   A B C D E F G H J K L M N O P Q R S T
19 . . . . . . . . . . . . . . . . . . .
18 . . . . . . . . . . . . . . . . . . .
17 . . . O . . O . . . . . . . O . . . .
16 . . . . . . . . . . . . . . . . X . .
15 . . X . . X . . . . . . . . . . . . .
14 . . . . . . . . . . . . . . . . . . .
13 . . . . . . . . . . . . . . . . . . .
12 . . . O . . . . . . . . . . . . . . .
11 . . . . . . . . . . . . . . . . . . .
10 . . . . . . . . . . . . . . . . . . .
 9 . . . . . . . . . . . . . . . . . . .
 8 . . . . . . . . . . . . . . . . . . .
 7 . . O . . . . . . . . . . . . O . . .
 6 . . . X . . . . . . . . . . X X O . .
 5 . . O X . . . . . . . . . . . . X1. .
 4 . . O . . . . . . . . . . . . X . . .
 3 . . . . X . . . . X . . . . . . O . .
 2 . . . . . . . . . . . . X3. O2. . . .
 1 . . . . . . . . . . . . . . . . . . .

Root visits: 200
NN rows: 197
NN batches: 197
NN avg batch size: 1
PV: D7 C6 B6 E7 E8 F7 F8 G7 G8 H7
Tree:
: T  -7.29c W  -6.46c S  -0.83c ( -1.7 L  -1.7) N     200  --  D7 C6 B6 E7 E8 F7 F8
---White(^)---
D7  : T  -4.06c W  -3.56c S  -0.50c ( -1.0 L  -1.0) LCB   -5.84c P  6.98% WF  9.94% PSV      45 N      45  --  D7 C6 B6 E7 E8 F7 F8 G7
R17 : T  -5.87c W  -5.17c S  -0.69c ( -1.4 L  -1.4) LCB   -9.62c P 11.72% WF  9.55% PSV      41 N      42  --  R17 S17 Q16 R15 S18 R18 Q17 T18
O3  : T -10.43c W  -9.25c S  -1.19c ( -2.4 L  -2.4) LCB  -14.83c P 15.68% WF  8.66% PSV      25 N      25  --  O3 R7 R8 S6 C6 C17
C6  : T -12.67c W -11.34c S  -1.33c ( -2.6 L  -2.6) LCB  -15.67c P 16.84% WF  8.28% PSV      22 N      22  --  C6 R7 R8 S6 R17 S17 Q16
Q15 : T  -3.70c W  -3.23c S  -0.47c ( -0.9 L  -0.9) LCB   -8.07c P  2.12% WF  9.85% PSV      16 N      18  --  Q15 R15 Q14 R14 R13
S5  : T -10.13c W  -9.08c S  -1.05c ( -2.1 L  -2.1) LCB  -20.08c P  9.35% WF  8.78% PSV      15 N      15  --  S5 S6 R7 S4 S7 T5 P7 O6
P7  : T  -7.15c W  -6.27c S  -0.87c ( -1.7 L  -1.7) LCB  -18.58c P  3.21% WF  9.26% PSV       8 N      10  --  P7 R7 R8 S6 O7 C6
Q3  : T  -9.89c W  -8.79c S  -1.10c ( -2.2 L  -2.2) LCB  -19.46c P  5.14% WF  8.87% PSV       8 N       8  --  Q3 R7 R8 S6
N3  : T  -8.85c W  -7.79c S  -1.06c ( -2.1 L  -2.1) LCB  -20.10c P  3.37% WF  9.03% PSV       6 N       7  --  N3 M3 O3 R7 M4
D15 : T  -8.77c W  -7.83c S  -0.94c ( -1.9 L  -1.9) LCB  -19.96c P  2.35% WF  9.06% PSV       4 N       4  --  D15 D14 C16 C14
C16 : T -12.00c W -10.82c S  -1.18c ( -2.4 L  -2.4) LCB  -57.92c P  2.28% WF  8.72% PSV       3 N       3  --  C16 D15 C6
MoveNum: 38 HASH: 173E3F82B379E2D2430B26CAC23E6C57
   A B C D E F G H J K L M N O P Q R S T
19 . . . . . . . . . . . . . . . . . . .
18 . . . . . . . . . . . . . . . . . . .
17 . . . O . . O . . . . . . . O . . . .
16 . . . . . . . . . . . . . . . . X . .
15 . . X . . X . . . . . . . . . . . . .
14 . . . . . . . . . . . . . . . . . . .
13 . . . . . . . . . . . . . . . . X . .
12 . . . O . . . . . . . . . . . . . . .
11 . . . . . . . . . . . . . . . . . . .
10 . . . . . . . . . . . . . . . . . . .
 9 . . . . . . . . . . . . . . . O1. . .
 8 . . . . . . . . . . . . . . . . . . .
 7 . . O . . . . . . . . . O3. X O O . .
 6 . . . X . . . . . . X2. . . X X O . .
 5 . . O X . . . . . . . . O . . . X . .
 4 . . O . . . . . . . . X O . . X . X .
 3 . . . . X . . . . X . X O . O . O O .
 2 . . . . . . . . . . . . X X O . . . .
 1 . . . . . . . . . . . . . . . . . . .

Root visits: 200
NN rows: 198
NN batches: 198
NN avg batch size: 1
PV: P8 P9 O8 N9 N8 M8 M7 N6
Tree:
: T  -3.90c W  -3.47c S  -0.43c ( -0.9 L  -0.9) N     200  --  P8 P9 O8 N9 N8 M8 M7
---Black(v)---
P8  : T  -4.75c W  -4.23c S  -0.52c ( -1.0 L  -1.0) LCB   -2.08c P 37.36% WF 13.57% PSV     105 N     105  --  P8 P9 O8 N9 N8 M8 M7 N6
O8  : T  -1.85c W  -1.64c S  -0.20c ( -0.4 L  -0.4) LCB    1.89c P 27.88% WF 12.59% PSV      49 N      49  --  O8 N8 O9 Q11 N9 M9 M10 L9
P9  : T  -8.69c W  -7.79c S  -0.90c ( -1.8 L  -1.8) LCB   -0.25c P  3.13% WF 14.48% PSV      23 N      23  --  P9 P8 O8 Q8 O7 O9 N8 P10
C6  : T  -1.64c W  -1.41c S  -0.22c ( -0.4 L  -0.4) LCB    3.25c P  8.42% WF 12.71% PSV      14 N      15  --  C6 B6 P8 P9 O8 N9
O3  : T  10.36c W   9.46c S   0.90c ( +1.8 L  +1.8) LCB  260.00c P  3.45% WF 11.23% PSV       2 N       2  --  O3 P4
N6  : T   6.43c W   5.83c S   0.61c ( +1.2 L  +1.2) LCB  260.00c P  2.99% WF 11.78% PSV       2 N       2  --  N6 M6
O9  : T   0.20c W   0.27c S  -0.07c ( -0.1 L  -0.1) LCB  260.00c P  1.99% WF 12.65% PSV       2 N       2  --  O9 P8
Q3  : T  15.11c W  13.88c S   1.22c ( +2.4 L  +2.4) LCB  260.00c P  2.55% WF 10.99% PSV       1 N       1  --  Q3
MoveNum: 65 HASH: 274D876DEA76ABA5B5DA8798A54FCD7A
   A B C D E F G H J K L M N O P Q R S T
19 . . . . . . . . . . . . . . . . . . .
18 . . . . . . . . . . . . . . . . . . .
17 . . . O . . O . . . . . . . O . O2X3.
16 . . . . . . . . . . . . . . . . X . .
15 . . X . . X . . . . . . . . . . . . .
14 . . . . . . . . . . . . . . O . . . .
13 . . . . . . . . . . . . . . . . X . .
12 . . . O . . . . . . . . . . . O X . .
11 . . . . . . . . . . X1. X . O O X . .
10 . . . . . . . . . . . . . . X O . . .
 9 . . . O X . . . . . . . X . X O . . .
 8 . . O X . . . . . . . O . . . . . . .
 7 . O O X . . . . . . . . O . X O O . .
 6 . O X X . . . . . . X . . . X X O . .
 5 . X O X . . . . . . . . O . . . X . .
 4 . O O . . . . . . . . X O . O X . X .
 3 . . X . X . . . . X . X O . O . O O .
 2 . . . . . . . . . . . . X X O . . . .
 1 . . . . . . . . . . . . . . . . . . .

Root visits: 200
NN rows: 191
NN batches: 191
NN avg batch size: 1
PV: Q16 R15 S18 R18 Q17 T18 S16 S19 S15 R14 D10
Tree:
: T  -3.11c W  -2.84c S  -0.27c ( -0.5 L  -0.5) N     200  --  Q16 R15 S18 R18 Q17 T18 S16
---White(^)---
Q16 : T  -5.95c W  -5.43c S  -0.53c ( -1.1 L  -1.1) LCB  -10.52c P 36.12% WF 10.31% PSV      59 N      59  --  Q16 R15 S18 R18 Q17 T18 S16 S19
R18 : T  -0.44c W  -0.42c S  -0.02c ( -0.0 L  -0.0) LCB   -5.41c P  7.62% WF 11.73% PSV      33 N      33  --  R18 P8 D10 Q16 P16 Q17
S18 : T  -2.63c W  -2.39c S  -0.24c ( -0.5 L  -0.5) LCB   -6.50c P 11.39% WF 11.20% PSV      30 N      30  --  S18 Q17 R18 Q16 Q18 P16 O17 O16
Q17 : T  -1.14c W  -1.07c S  -0.06c ( -0.1 L  -0.1) LCB   -7.05c P  7.08% WF 11.53% PSV      25 N      25  --  Q17 P8 D10 C17 C18 D16
D10 : T  -4.97c W  -4.48c S  -0.49c ( -1.0 L  -1.0) LCB  -14.04c P  8.64% WF 10.72% PSV      15 N      15  --  D10 Q17 P16 P8 R18 Q18
E10 : T  -1.32c W  -1.16c S  -0.15c ( -0.3 L  -0.3) LCB   -7.56c P  3.68% WF 11.42% PSV      12 N      12  --  E10 Q17 F9 E8
R15 : T  -1.11c W  -1.15c S   0.04c ( +0.1 L  +0.1) LCB  -16.22c P  2.66% WF 11.44% PSV      10 N      10  --  R15 Q16 S15 Q17 Q15
D4  : T  -1.08c W  -1.01c S  -0.07c ( -0.1 L  -0.1) LCB  -13.46c P  2.16% WF 11.43% PSV       8 N       9  --  D4 E4 D3 D2 C2 B3 A5
P8  : T  -8.61c W  -7.80c S  -0.81c ( -1.6 L  -1.6) LCB  -43.15c P  5.41% WF 10.23% PSV       6 N       6  --  P8 O8 Q8 O7 N6 D10
MoveNum: 80 HASH: 450635D8515B4E1045807337137A6517
   A B C D E F G H J K L M N O P Q R S T
19 . . . . . . . . . . . . . . . . . . .
18 . . . . . . . . . . . . . . . . . . .
17 . . . O . . O . . . . . . . O . O X .
16 . . O O . . . O . . . . . . . O X X .
15 . . X O X X . . . . . . . . . . O X .
14 . X2. X . . . . . . . . . . O . . . .
13 . . . . . X . . . . . . . . . . X . .
12 . . . O . . . . . . . . . . . O X . .
11 . . . . . . . . . . X . X . O O X . .
10 . . . O1. O3. . . . . . . . X O . . .
 9 . . . O X . . . . . . . X . X O . . .
 8 . . O X . . . . . X . O . . . . . . .
 7 . O O X . . . . . . . . O . X O O . .
 6 . O X X . . . . . . X . . . X X O . .
 5 . X O X . . . . . . . . O . . . X . .
 4 . O O . . . . . . . . X O . O X . X .
 3 . . X . X . . . . X . X O . O . O O .
 2 . . . . . . . . . . . . X X O . . . .
 1 . . . . . . . . . . . . . . . . . . .

Root visits: 200
NN rows: 199
NN batches: 199
NN avg batch size: 1
PV: P8 B3 E10 E11 F11 F12 G11 G12 H12
Tree:
: T  17.00c W  15.50c S   1.50c ( +3.0 L  +3.0) N     200  --  P8 B3 E10 E11 F11 F12 G11
---Black(v)---
P8  : T  14.76c W  13.46c S   1.29c ( +2.6 L  +2.6) LCB   17.69c P 28.93% WF 11.60% PSV     120 N     120  --  P8 B3 E10 E11 F11 F12 G11 G12
B16 : T  13.84c W  12.61c S   1.23c ( +2.5 L  +2.5) LCB   20.79c P  4.38% WF 11.54% PSV      25 N      25  --  B16 B17 P8 C13 C14 B13 E10 E11
E10 : T  30.18c W  27.46c S   2.72c ( +5.5 L  +5.5) LCB   38.98c P 27.36% WF  8.21% PSV      20 N      20  --  E10 E11 F11 F12 G11 G12 H12 G13
Q8  : T  18.71c W  17.04c S   1.68c ( +3.4 L  +3.4) LCB   27.56c P  8.27% WF 10.51% PSV      15 N      16  --  Q8 R8 P8 S10 E10 E11 F11 F12
F17 : T  18.48c W  16.84c S   1.65c ( +3.3 L  +3.3) LCB   34.26c P  3.76% WF 10.60% PSV       7 N       8  --  F17 F18 E18 E17 F16
D4  : T  24.08c W  21.99c S   2.10c ( +4.2 L  +4.2) LCB   64.49c P  4.36% WF  9.81% PSV       4 N       5  --  D4 B3 P8 C2
B3  : T  27.62c W  25.21c S   2.41c ( +4.8 L  +4.8) LCB  260.00c P  3.26% WF  9.60% PSV       2 N       2  --  B3 P8
Q3  : T  36.08c W  32.69c S   3.39c ( +6.8 L  +6.8) LCB  260.00c P  2.32% WF  8.99% PSV       1 N       1  --  Q3
Q15 : T  34.99c W  31.79c S   3.20c ( +6.4 L  +6.4) LCB  260.00c P  1.77% WF  9.09% PSV       1 N       1  --  Q15
S6  : T  24.91c W  22.57c S   2.35c ( +4.7 L  +4.7) LCB  260.00c P  1.76% WF 10.05% PSV       1 N       1  --  S6
MoveNum: 115 HASH: 315421F5534CCC5918C464970F636546
   A B C D E F G H J K L M N O P Q R S T
19 . . . . . . . . . . . . . . . . . . .
18 . . . . . . . O2X1. . . . . . . O . .
17 . . . O . . O . . . . . . . O . O X .
16 . . O O . . . O X . . . . . . O X X .
15 . . X O X X . O X . X . . . . . O X .
14 . X . X . . . X . . . . . . O . O X .
13 . . . . . X . X . . . . . . . . X . .
12 . . . O . . . . . . . . . . . O X . .
11 . . . . . . . . . . X . X . O O X . .
10 . . . O . O . . . . . . . . X O . . .
 9 . . . O X O . . X O . . X . X O . . .
 8 . . O X . . . . X X . O . . . . . . .
 7 . O O X . . O . . . . . O . X O O . .
 6 . O X X . X O O O . X . . . X X O . .
 5 . X O X X O X X O . . . O . . . X . .
 4 . O O O X . . . X O . X O . O X . X .
 3 . O X . X . . X . X . X O . O . O O .
 2 . . X3. . . . . . X O O X X O . . . .
 1 . . . . . . . . . . . . . . . . . . .

Root visits: 200
NN rows: 164
NN batches: 164
NN avg batch size: 1
PV: Q13 L3 S10 P8 S18 S11 R10 J17 F7
Tree:
: T  32.25c W  29.80c S   2.46c ( +4.9 L  +4.9) N     200  --  Q13 L3 S10 P8 S18 S11 R10
---White(^)---
Q13 : T  32.48c W  30.02c S   2.46c ( +4.9 L  +4.9) LCB   21.44c P 11.92% WF 13.00% PSV      46 N      46  --  Q13 L3 S10 P8 S18 S11 R10 J17
J17 : T  25.56c W  23.71c S   1.85c ( +3.7 L  +3.7) LCB   12.39c P 29.09% WF 11.06% PSV      35 N      35  --  J17 K17 H17 K18 Q13 L3 S10
S10 : T  42.32c W  38.96c S   3.36c ( +6.8 L  +6.8) LCB   31.56c P  1.85% WF 15.66% PSV      34 N      34  --  S10 L3 J17 K17 H17 K18 S18 P8
L5  : T  32.77c W  30.24c S   2.52c ( +5.1 L  +5.1) LCB   20.45c P  4.72% WF 13.06% PSV      20 N      29  --  L5 L3 M5 N17 Q13 P8 S10 S18
F7  : T  33.63c W  31.05c S   2.58c ( +5.2 L  +5.2) LCB   13.77c P  2.84% WF 13.22% PSV      16 N      17  --  F7 L3 Q13 F4 J17
P8  : T  29.36c W  27.17c S   2.19c ( +4.4 L  +4.4) LCB    6.91c P  6.28% WF 12.25% PSV      13 N      14  --  P8 O8 Q8 O7 M5 L3 L5 N17
M5  : T  30.82c W  28.46c S   2.37c ( +4.7 L  +4.7) LCB   10.35c P  4.81% WF 12.58% PSV      12 N      14  --  M5 L3 L5 P8 Q13 S9
L3  : T  13.42c W  12.66c S   0.76c ( +1.5 L  +1.5) LCB  -25.71c P 18.27% WF  9.16% PSV      10 N      10  --  L3 L4 K5 L5 P8 O8 Q8


GAME 3 ==========================================================================
Extremely close botvbot game

MoveNum: 191 HASH: AA1326E52DC0A74F55F7D7A6F2263961
   A B C D E F G H J K L M N O P Q R S T
19 . . . . . . . . . . . . . . . . . . .
18 . . O . O . . X X . . . . . . . X O .
17 . O . X O . O O . X . X . . . . X X O
16 O X X . O X X O . . . . . X . X X O .
15 . . . . X O O O X . . . . X . . . O .
14 . . X X X O . O . . . . O X O X X O .
13 . . . . X X O O . . . . O . O O O O .
12 . . O . O O X . . . X . . O . O X . .
11 X X X . . X X . X X O O . O X . X . .
10 O O X . X . . . X O . . . . X . . . .
 9 O X . X . . . . . O . X . O O X . X .
 8 O O O O O O O . O . O X . . O X X O .
 7 . X . . . X O . . . O O O . . X O O .
 6 X . X X . X X . X . . O X X X . X O .
 5 . X O O X X X X . . O X O . . X . . .
 4 . O . O X O O O X X X X . . X . O O .
 3 . O . O O X O O O O . X . . X O O X .
 2 . O . O X . X O O X1X . . . . X X O O
 1 . . O . . X .2X3. O . . . . . . . X .

Root visits: 200
NN rows: 127
NN batches: 127
NN avg batch size: 1
PV: F2 C17 B18 D18 D19 F3 J1 A15 A17 O10 N10 N9
Tree:
: T  31.99c W  29.24c S   2.75c ( +5.6 L  +5.6) N     200  --  F2 C17 B18 D18 D19 F3 J1
---White(^)---
F2  : T  32.67c W  29.91c S   2.76c ( +5.6 L  +5.6) LCB   23.90c P 66.83% WF 37.81% PSV     139 N     139  --  F2 C17 B18 D18 D19 F3 J1 A15
J1  : T  31.71c W  28.83c S   2.87c ( +5.8 L  +5.8) LCB   15.62c P 20.92% WF 36.77% PSV      38 N      57  --  J1 D18 D19 C17 B18 A15 A17 O10
R5  : T   4.36c W   3.95c S   0.41c ( +0.8 L  +0.8) LCB -1081.24c P  1.98% WF 25.41% PSV       0 N       3  --  R5 J1
MoveNum: 197 HASH: 331F0BB2FDF2777E647B5896D4BB14EB
   A B C D E F G H J K L M N O P Q R S T
19 . . . . . . . . . . . . . . . . . . .
18 . O2O . O . . X X . . . . . . . X O .
17 . O X1X O . O O . X . X . . . . X X O
16 O X X . O X X O . . . . . X . X X O .
15 . . . . X O O O X . . . . X . . . O .
14 . . X X X O . O . . . . O X O X X O .
13 . . . . X X O O . . . . O . O O O O .
12 . . O . O O X . . . X . . O . O X . .
11 X X X . . X X . X X O O . O X . X . .
10 O O X . X . . . X O . . . . X . . . .
 9 O X . X . . . . . O . X . O O X . X .
 8 O O O O O O O . O . O X . . O X X O .
 7 . X . . . X O . . . O O O . . X O O .
 6 X . X X . X X . X . . O X X X . X O .
 5 . X O O X X X X . . O X O . . X . . .
 4 . O . O X O O O X X X X . . X . O O .
 3 . O . O O X3O O O O . X . . X O O X .
 2 . O . O X . X O O X X . . . . X X O O
 1 . . O X . X . X . O . . . . . . . X .

Root visits: 200
NN rows: 166
NN batches: 166
NN avg batch size: 1
PV: J1 L1 F2 D18 D19 F3 G1 O10 N10 N9 N8 A15
Tree:
: T  35.35c W  32.29c S   3.06c ( +6.2 L  +6.2) N     200  --  J1 L1 F2 D18 D19 F3 G1
---White(^)---
J1  : T  38.94c W  35.59c S   3.35c ( +6.8 L  +6.8) LCB   30.86c P 22.66% WF 36.60% PSV     160 N     160  --  J1 L1 F2 D18 D19 F3 G1 O10
E1  : T  18.34c W  16.60c S   1.75c ( +3.5 L  +3.5) LCB   -3.68c P 57.71% WF 21.28% PSV      35 N      35  --  E1 D18 D19 A15 A17 J1 G1 O10
D18 : T  -9.78c W  -9.05c S  -0.73c ( -1.5 L  -1.5) LCB -260.00c P  3.76% WF 18.14% PSV       1 N       2  --  D18 F2
R5  : T  10.24c W   8.94c S   1.29c ( +2.6 L  +2.6) LCB -260.00c P  2.79% WF 23.99% PSV       1 N       2  --  R5 D18
MoveNum: 330 HASH: 281627648FE3899F71BFE7E88DE69A36
   A B C D E F G H J K L M N O P Q R S T
19 . . . O O X X . . X . . . . . X X X O
18 . O O X O O X X X . X . . . . . X O O
17 O O X X O O O O O X . X . . . . X X O
16 O X X O O . . O X . . . X X X X X O O
15 X X O O X O O O X X . X O X O X O O O
14 . X X X X O . O O X . X O X O X X O .
13 . . X . X X O O O X X O O X O O O O .
12 . X . X . . X X X . X X O O O O X O .
11 X X X . X X X . X X O O O O X O X O .
10 O O X X X X . . X O . O O X X X X O .
 9 O . O X O O X X O O O . O O O X O O O
 8 O O O O O O O X O O O . . O O X X O .
 7 O X X O O X O O O X O O O X O X O O .
 6 X X X X X X X X X X O O X X X X X O .
 5 X X O O X X X X X O O X O X2. X X O .
 4 X O . O X O O O X X X X . . X O O O .
 3 O O . O O . O O O O X X . . X O O . O
 2 . O . O . O . O O X X . . . X X X O O
 1 . . O . O . O . O O X . . . . . X X X

Root visits: 200
NN rows: 153
NN batches: 153
NN avg batch size: 1
PV: O4 pass O2 pass H10 pass N4 pass
Tree:
: T  30.72c W  30.24c S   0.47c ( +0.9 L  +0.9) N     200  --  O4 pass O2 pass H10 pass N4
---Black(v)---
O4  : T  26.15c W  25.77c S   0.38c ( +0.7 L  +0.7) LCB   38.69c P  4.90% WF  8.15% PSV      65 N      65  --  O4 pass O2 pass H10 pass N4 pass
N2  : T  27.58c W  27.07c S   0.51c ( +1.0 L  +1.0) LCB   47.00c P  2.01% WF  7.78% PSV      11 N      31  --  N2 pass O2 pass H10 pass N4 pass
N4  : T  47.02c W  46.51c S   0.51c ( +1.0 L  +1.0) LCB  106.96c P 16.95% WF  5.40% PSV      10 N      11  --  N4 pass H10 pass K12 pass pass
H10 : T  32.88c W  32.46c S   0.42c ( +0.8 L  +0.8) LCB   93.92c P  5.26% WF  7.02% PSV       9 N      11  --  H10 pass O4 pass N4 pass pass
N3  : T  28.01c W  27.50c S   0.50c ( +1.0 L  +1.0) LCB   70.39c P  1.67% WF  7.60% PSV       8 N      11  --  N3 pass O4 pass H10 pass
P5  : T  28.33c W  27.93c S   0.40c ( +0.8 L  +0.8) LCB   65.96c P  1.71% WF  7.59% PSV       7 N      15  --  P5 pass N4 pass H10 pass
O2  : T  34.84c W  34.37c S   0.47c ( +0.9 L  +0.9) LCB   87.21c P  2.93% WF  6.78% PSV       4 N      12  --  O2 pass H10 pass N4 pass pass
K12 : T  35.11c W  34.61c S   0.49c ( +1.0 L  +1.0) LCB   94.27c P  2.86% WF  6.76% PSV       4 N      11  --  K12 pass H10 pass N4 pass pass
F16 : T  30.48c W  29.81c S   0.67c ( +1.3 L  +1.3) LCB   69.89c P  1.60% WF  7.29% PSV       4 N       6  --  F16 C19 N4 pass
G10 : T  34.74c W  34.31c S   0.43c ( +0.9 L  +0.9) LCB  224.85c P  2.76% WF  6.88% PSV       4 N       5  --  G10 pass N4 pass pass
C19 : T  40.28c W  39.74c S   0.54c ( +1.1 L  +1.1) LCB  219.74c P  2.36% WF  6.34% PSV       2 N       5  --  C19 B19 N4 pass pass
O3  : T  37.41c W  36.89c S   0.52c ( +1.0 L  +1.0) LCB  218.95c P  2.29% WF  6.62% PSV       2 N       5  --  O3 pass N4 pass pass
P1  : T  39.27c W  38.72c S   0.55c ( +1.1 L  +1.1) LCB  215.24c P  1.59% WF  6.44% PSV       1 N       5  --  P1 pass N4 pass pass
B19 : T  40.68c W  40.18c S   0.50c ( +1.0 L  +1.0) LCB  217.89c P  1.59% WF  6.31% PSV       1 N       5  --  B19 C19 N4 pass pass
pss : T 106.96c W 100.00c S   6.96c (+14.5 L +14.5) LCB  260.00c P  1.97% WF  3.05% PSV       0 N       1  --  pass
MoveNum: 330 HASH: 281627648FE3899F71BFE7E88DE69A36
   A B C D E F G H J K L M N O P Q R S T
19 . . . O O X X . . X . . . . . X X X O
18 . O O X O O X X X . X . . . . . X O O
17 O O X X O O O O O X . X . . . . X X O
16 O X X O O . . O X . . . X X X X X O O
15 X X O O X O O O X X . X O X O X O O O
14 . X X X X O . O O X . X O X O X X O .
13 . . X . X X O O O X X O O X O O O O .
12 . X . X . . X X X . X X O O O O X O .
11 X X X . X X X . X X O O O O X O X O .
10 O O X X X X . . X O . O O X X X X O .
 9 O . O X O O X X O O O . O O O X O O O
 8 O O O O O O O X O O O . . O O X X O .
 7 O X X O O X O O O X O O O X O X O O .
 6 X X X X X X X X X X O O X X X X X O .
 5 X X O O X X X X X O O X O X2. X X O .
 4 X O . O X O O O X X X X . . X O O O .
 3 O O . O O . O O O O X X . . X O O . O
 2 . O . O . O . O O X X . . . X X X O O
 1 . . O . O . O . O O X . . . . . X X X

Root visits: 200
NN rows: 122
NN batches: 122
NN avg batch size: 1
PV: O4 pass H10 pass N4 pass pass
Tree:
: T   1.98c W   1.87c S   0.11c ( +0.2 L  +0.2) N     200  --  O4 pass H10 pass N4 pass pass
---Black(v)---
O4  : T  -1.06c W  -1.08c S   0.01c ( +0.0 L  +0.0) LCB    3.31c P  5.01% WF  7.64% PSV      56 N      56  --  O4 pass H10 pass N4 pass pass
N4  : T   3.84c W   3.76c S   0.08c ( +0.2 L  +0.2) LCB    8.84c P 18.95% WF  6.80% PSV      43 N      48  --  N4 pass pass
P5  : T  -0.70c W  -0.74c S   0.05c ( +0.1 L  +0.1) LCB    4.49c P  1.72% WF  7.46% PSV      15 N      21  --  P5 pass N4 pass pass
H10 : T   2.62c W   2.50c S   0.12c ( +0.2 L  +0.2) LCB   13.79c P  5.52% WF  7.01% PSV      15 N      17  --  H10 pass N4 pass pass
K12 : T   2.68c W   2.53c S   0.15c ( +0.3 L  +0.3) LCB   16.68c P  2.86% WF  7.01% PSV       8 N      10  --  K12 pass N4 pass pass
O2  : T   3.53c W   3.30c S   0.23c ( +0.5 L  +0.5) LCB   21.84c P  2.90% WF  6.92% PSV       7 N       9  --  O2 pass H10 pass N4 pass
G10 : T   2.98c W   2.85c S   0.13c ( +0.3 L  +0.3) LCB   23.25c P  2.76% WF  6.98% PSV       7 N       9  --  G10 pass N4 pass pass
N2  : T   2.12c W   1.90c S   0.22c ( +0.4 L  +0.4) LCB   20.17c P  2.13% WF  7.07% PSV       6 N       7  --  N2 pass O2 pass N4
O3  : T   4.65c W   4.37c S   0.28c ( +0.6 L  +0.6) LCB   70.05c P  2.22% WF  6.84% PSV       4 N       4  --  O3 pass N4 pass
N3  : T   3.16c W   2.91c S   0.25c ( +0.5 L  +0.5) LCB   74.17c P  1.66% WF  6.97% PSV       4 N       4  --  N3 pass N4 pass
C19 : T   7.50c W   7.23c S   0.26c ( +0.5 L  +0.5) LCB  100.25c P  2.30% WF  6.59% PSV       3 N       4  --  C19 B19 N4 pass
P1  : T   3.72c W   3.53c S   0.19c ( +0.4 L  +0.4) LCB   69.72c P  1.59% WF  6.93% PSV       3 N       3  --  P1 pass N4
F16 : T   4.08c W   3.91c S   0.17c ( +0.3 L  +0.3) LCB   80.74c P  1.58% WF  6.90% PSV       3 N       3  --  F16 pass N4
B19 : T   4.97c W   4.91c S   0.06c ( +0.1 L  +0.1) LCB  158.50c P  1.51% WF  6.83% PSV       2 N       3  --  B19 C19 N4
pss : T 106.73c W 100.00c S   6.73c (+14.0 L +14.0) LCB  260.00c P  1.98% WF  2.05% PSV       0 N       1  --  pass

Jigo and drawUtility===================
(Game almost over, just a little cleanup)
testParams.drawEquivalentWinsForWhite = 0.7

Komi 7.5 (white wins by 0.5)
MoveNum: 330 HASH: 281627648FE3899F71BFE7E88DE69A36
   A B C D E F G H J K L M N O P Q R S T
19 . . . O O X X . . X . . . . . X X X O
18 . O O X O O X X X . X . . . . . X O O
17 O O X X O O O O O X . X . . . . X X O
16 O X X O O . . O X . . . X X X X X O O
15 X X O O X O O O X X . X O X O X O O O
14 . X X X X O . O O X . X O X O X X O .
13 . . X . X X O O O X X O O X O O O O .
12 . X . X . . X X X . X X O O O O X O .
11 X X X . X X X . X X O O O O X O X O .
10 O O X X X X . . X O . O O X X X X O .
 9 O . O X O O X X O O O . O O O X O O O
 8 O O O O O O O X O O O . . O O X X O .
 7 O X X O O X O O O X O O O X O X O O .
 6 X X X X X X X X X X O O X X X X X O .
 5 X X O O X X X X X O O X O X2. X X O .
 4 X O . O X O O O X X X X . . X O O O .
 3 O O . O O . O O O O X X . . X O O . O
 2 . O . O . O . O O X X . . . X X X O O
 1 . . O . O . O . O O X . . . . . X X X

Root visits: 200
NN rows: 153
NN batches: 153
NN avg batch size: 1
PV: O4 pass O2 pass H10 pass N4 pass
Tree:
: T  30.72c W  30.24c S   0.47c ( +0.9 L  +0.9) N     200  --  O4 pass O2 pass H10 pass N4
---Black(v)---
O4  : T  26.15c W  25.77c S   0.38c ( +0.7 L  +0.7) LCB   38.69c P  4.90% WF  8.15% PSV      65 N      65  --  O4 pass O2 pass H10 pass N4 pass
N2  : T  27.58c W  27.07c S   0.51c ( +1.0 L  +1.0) LCB   47.00c P  2.01% WF  7.78% PSV      11 N      31  --  N2 pass O2 pass H10 pass N4 pass
N4  : T  47.02c W  46.51c S   0.51c ( +1.0 L  +1.0) LCB  106.96c P 16.95% WF  5.40% PSV      10 N      11  --  N4 pass H10 pass K12 pass pass
H10 : T  32.88c W  32.46c S   0.42c ( +0.8 L  +0.8) LCB   93.92c P  5.26% WF  7.02% PSV       9 N      11  --  H10 pass O4 pass N4 pass pass
N3  : T  28.01c W  27.50c S   0.50c ( +1.0 L  +1.0) LCB   70.39c P  1.67% WF  7.60% PSV       8 N      11  --  N3 pass O4 pass H10 pass
P5  : T  28.33c W  27.93c S   0.40c ( +0.8 L  +0.8) LCB   65.96c P  1.71% WF  7.59% PSV       7 N      15  --  P5 pass N4 pass H10 pass
O2  : T  34.84c W  34.37c S   0.47c ( +0.9 L  +0.9) LCB   87.21c P  2.93% WF  6.78% PSV       4 N      12  --  O2 pass H10 pass N4 pass pass
K12 : T  35.11c W  34.61c S   0.49c ( +1.0 L  +1.0) LCB   94.27c P  2.86% WF  6.76% PSV       4 N      11  --  K12 pass H10 pass N4 pass pass
F16 : T  30.48c W  29.81c S   0.67c ( +1.3 L  +1.3) LCB   69.89c P  1.60% WF  7.29% PSV       4 N       6  --  F16 C19 N4 pass
G10 : T  34.74c W  34.31c S   0.43c ( +0.9 L  +0.9) LCB  224.85c P  2.76% WF  6.88% PSV       4 N       5  --  G10 pass N4 pass pass
C19 : T  40.28c W  39.74c S   0.54c ( +1.1 L  +1.1) LCB  219.74c P  2.36% WF  6.34% PSV       2 N       5  --  C19 B19 N4 pass pass
O3  : T  37.41c W  36.89c S   0.52c ( +1.0 L  +1.0) LCB  218.95c P  2.29% WF  6.62% PSV       2 N       5  --  O3 pass N4 pass pass
P1  : T  39.27c W  38.72c S   0.55c ( +1.1 L  +1.1) LCB  215.24c P  1.59% WF  6.44% PSV       1 N       5  --  P1 pass N4 pass pass
B19 : T  40.68c W  40.18c S   0.50c ( +1.0 L  +1.0) LCB  217.89c P  1.59% WF  6.31% PSV       1 N       5  --  B19 C19 N4 pass pass
pss : T 106.96c W 100.00c S   6.96c (+14.5 L +14.5) LCB  260.00c P  1.97% WF  3.05% PSV       0 N       1  --  pass

Komi 7.0 (draw)
MoveNum: 330 HASH: 281627648FE3899F71BFE7E88DE69A36
   A B C D E F G H J K L M N O P Q R S T
19 . . . O O X X . . X . . . . . X X X O
18 . O O X O O X X X . X . . . . . X O O
17 O O X X O O O O O X . X . . . . X X O
16 O X X O O . . O X . . . X X X X X O O
15 X X O O X O O O X X . X O X O X O O O
14 . X X X X O . O O X . X O X O X X O .
13 . . X . X X O O O X X O O X O O O O .
12 . X . X . . X X X . X X O O O O X O .
11 X X X . X X X . X X O O O O X O X O .
10 O O X X X X . . X O . O O X X X X O .
 9 O . O X O O X X O O O . O O O X O O O
 8 O O O O O O O X O O O . . O O X X O .
 7 O X X O O X O O O X O O O X O X O O .
 6 X X X X X X X X X X O O X X X X X O .
 5 X X O O X X X X X O O X O X2. X X O .
 4 X O . O X O O O X X X X . . X O O O .
 3 O O . O O . O O O O X X . . X O O . O
 2 . O . O . O . O O X X . . . X X X O O
 1 . . O . O . O . O O X . . . . . X X X

Root visits: 200
NN rows: 153
NN batches: 153
NN avg batch size: 1
PV: O4 pass H10 pass K12 pass N4 pass pass
Tree:
: T  13.70c W  13.44c S   0.25c ( +0.5 L  +0.5) N     200  --  O4 pass H10 pass K12 pass N4
---Black(v)---
O4  : T  11.54c W  11.37c S   0.17c ( +0.3 L  +0.3) LCB   18.54c P  4.98% WF  7.67% PSV      66 N      66  --  O4 pass H10 pass K12 pass N4 pass
P5  : T   8.83c W   8.69c S   0.14c ( +0.3 L  +0.3) LCB   16.16c P  1.71% WF  8.08% PSV      48 N      48  --  P5 pass O2 pass H10 pass N4
N4  : T  25.02c W  24.67c S   0.36c ( +0.7 L  +0.7) LCB   40.06c P 18.14% WF  5.82% PSV      15 N      15  --  N4 pass H10 pass K12 pass pass
N2  : T  13.28c W  12.90c S   0.38c ( +0.8 L  +0.8) LCB   34.85c P  2.08% WF  7.28% PSV      10 N      10  --  N2 pass O2 pass N4 pass
H10 : T  19.85c W  19.55c S   0.30c ( +0.6 L  +0.6) LCB   56.29c P  5.41% WF  6.57% PSV       8 N       8  --  H10 pass N4 pass K12 pass pass
O2  : T  16.12c W  15.80c S   0.32c ( +0.6 L  +0.6) LCB   41.34c P  2.91% WF  6.95% PSV       7 N      11  --  O2 pass H10 pass N4 pass pass
G10 : T  14.85c W  14.55c S   0.30c ( +0.6 L  +0.6) LCB   54.61c P  2.76% WF  7.11% PSV       7 N       7  --  G10 pass N4 pass K12 pass
K12 : T  17.36c W  17.04c S   0.33c ( +0.6 L  +0.6) LCB   91.48c P  2.85% WF  6.87% PSV       5 N       5  --  K12 pass N4 pass pass
O3  : T  17.45c W  17.11c S   0.35c ( +0.7 L  +0.7) LCB   90.90c P  2.25% WF  6.86% PSV       4 N       5  --  O3 pass N4 pass pass
N3  : T  16.21c W  15.89c S   0.32c ( +0.6 L  +0.6) LCB   94.34c P  1.64% WF  6.98% PSV       4 N       5  --  N3 pass N4 pass pass
F16 : T  15.85c W  15.40c S   0.44c ( +0.9 L  +0.9) LCB   90.27c P  1.59% WF  7.03% PSV       4 N       4  --  F16 pass N4
B19 : T  15.89c W  15.52c S   0.37c ( +0.7 L  +0.7) LCB  106.49c P  1.54% WF  7.02% PSV       4 N       4  --  B19 C19 N4 pass
C19 : T  19.92c W  19.58c S   0.34c ( +0.7 L  +0.7) LCB   98.63c P  2.33% WF  6.63% PSV       3 N       5  --  C19 B19 N4 pass pass
P1  : T  19.38c W  19.01c S   0.37c ( +0.7 L  +0.7) LCB   86.83c P  1.59% WF  6.68% PSV       2 N       5  --  P1 pass N4 pass pass
pss : T 106.82c W 100.00c S   6.82c (+14.2 L +14.2) LCB  260.00c P  1.97% WF  2.44% PSV       0 N       1  --  pass

Consecutive searches playouts and visits===================
Doing three consecutive searches by visits

MoveNum: 85 HASH: 98A6837849F4F8EE0CF841C21C073761
   A B C D E F G H J K L M N O P Q R S T
19 . . . . . . . . . . . . . . . . . . .
18 . . O . O2. . . . . . . . . . . . . .
17 . . . X1O . O O . X . . . . . . . . .
16 . . X . . X X O . . . . . X . . X . .
15 . . . . . . . . . . . . . . . . . . .
14 . . . X . . X O . . . . . . . . . . .
13 . . . . X X O O . . . . . . . . . . .
12 . . O . O O X . . . X . . . . . . . .
11 . . . . . X X . X X O O . . . . . . .
10 . . X . X . . . X O . . . . . . . . .
 9 . X . X . . . . . . . . . . . . . . .
 8 O O O O O O O . O . O . . . . . X . .
 7 . X . . . X O . . . . . . . . . . O .
 6 X . X X . X3X . X . . . . . . O . . .
 5 . X O O X . . X . . . X . . . . . . .
 4 . O X O . O O O X X . . . . X . O . .
 3 . O X O . . . . O O . X . . X O . . .
 2 . O X . . . . . . . . . . . . . . . .
 1 . . . . . . . . . . . . . . . . . . .

Root visits: 200
NN rows: 185
NN batches: 185
NN avg batch size: 1
PV: D12 E16 D18 K9 K8 L10 M10 M9 L9
Tree:
: T   4.31c W   3.67c S   0.64c ( +1.3 L  +1.3) N     200  --  D12 E16 D18 K9 K8 L10 M10
---White(^)---
D12 : T   6.39c W   5.49c S   0.90c ( +1.8 L  +1.8) LCB    2.75c P 20.33% WF 14.05% PSV     110 N     110  --  D12 E16 D18 K9 K8 L10 M10 M9
E16 : T   2.89c W   2.45c S   0.44c ( +0.9 L  +0.9) LCB   -2.98c P 29.43% WF 12.77% PSV      64 N      64  --  E16 K9 K8 L10 M10 M9 L9 N9
M12 : T  -0.98c W  -0.96c S  -0.02c ( -0.0 L  -0.0) LCB  -34.94c P  3.88% WF 12.26% PSV       5 N       6  --  M12 K9 K8 L10
M17 : T   0.85c W   0.66c S   0.18c ( +0.4 L  +0.4) LCB  -26.37c P  2.92% WF 12.59% PSV       5 N       6  --  M17 K9 K8 L10
Q11 : T  -0.70c W  -0.71c S   0.01c ( +0.0 L  +0.0) LCB  -36.92c P  2.97% WF 12.35% PSV       4 N       5  --  Q11 D18 E16 E15
E4  : T  -7.50c W  -6.68c S  -0.82c ( -1.6 L  -1.6) LCB  -46.61c P  5.28% WF 11.27% PSV       4 N       4  --  E4 D18 E16
M16 : T  -2.32c W  -2.18c S  -0.13c ( -0.3 L  -0.3) LCB -260.00c P  2.27% WF 12.30% PSV       2 N       2  --  M16 K9
J9  : T  -1.53c W  -1.45c S  -0.08c ( -0.2 L  -0.2) LCB -260.00c P  1.99% WF 12.41% PSV       2 N       2  --  J9 D18
MoveNum: 86 HASH: CBAE18E74953D1B7E1695BEE17542EA7
   A B C D E F G H J K L M N O P Q R S T
19 . . . . . . . . . . . . . . . . . . .
18 . . O . O1. . . . . . . . . . . . . .
17 . . . X O . O O . X . . . . . . . . .
16 . . X . . X X O . . . . . X . . X . .
15 . . . . . . . . . . . . . . . . . . .
14 . . . X . . X O . . . . . . . . . . .
13 . . . . X X O O . . . . . . . . . . .
12 . . O O3O O X . . . X . . . . . . . .
11 . . . . . X X . X X O O . . . . . . .
10 . . X . X . . . X O . . . . . . . . .
 9 . X . X . . . . . . . . . . . . . . .
 8 O O O O O O O . O . O . . . . . X . .
 7 . X . . . X O . . . . . . . . . . O .
 6 X . X X . X2X . X . . . . . . O . . .
 5 . X O O X . . X . . . X . . . . . . .
 4 . O X O . O O O X X . . . . X . O . .
 3 . O X O . . . . O O . X . . X O . . .
 2 . O X . . . . . . . . . . . . . . . .
 1 . . . . . . . . . . . . . . . . . . .

Root visits: 200
NN rows: 267
NN batches: 267
NN avg batch size: 1
PV: E16 B11 B10 G15 F14 C14 C15
Tree:
: T   6.36c W   5.47c S   0.89c ( +1.8 L  +1.8) N     200  --  E16 B11 B10 G15 F14 C14 C15
---Black(v)---
E16 : T   4.62c W   3.94c S   0.69c ( +1.4 L  +1.4) LCB    9.33c P 23.15% WF 13.88% PSV      75 N      75  --  E16 B11 B10 G15 F14 C14 C15
K9  : T   5.96c W   5.07c S   0.88c ( +1.8 L  +1.8) LCB   12.49c P 17.05% WF 13.39% PSV      42 N      43  --  K9 K8 L10 M10 M9 L9 N9 K10
B11 : T   5.66c W   4.81c S   0.85c ( +1.7 L  +1.7) LCB   12.36c P 11.24% WF 13.46% PSV      29 N      31  --  B11 E16 E15 G15 F15 F14 E14 B12
D2  : T   3.89c W   3.31c S   0.58c ( +1.2 L  +1.2) LCB   17.20c P  3.71% WF 13.86% PSV      14 N      17  --  D2 E2 K9 K8 L10 M10
D18 : T  16.86c W  14.83c S   2.03c ( +4.1 L  +4.1) LCB   31.16c P 17.41% WF 10.79% PSV      14 N      16  --  D18 E16 E15 D16 C17 C15 C14 B15
H15 : T   7.10c W   6.15c S   0.95c ( +1.9 L  +1.9) LCB   26.07c P  5.72% WF 13.10% PSV      11 N      11  --  H15 J15 G15 J16 J14 J13
M12 : T   9.79c W   8.50c S   1.29c ( +2.6 L  +2.6) LCB   44.55c P  3.78% WF 12.64% PSV       5 N       5  --  M12 N11 E16
E4  : T  44.69c W  40.31c S   4.38c ( +8.9 L  +8.9) LCB  260.00c P  2.28% WF  8.89% PSV       0 N       1  --  E4
MoveNum: 87 HASH: F67341FA864B8A42EEB5604CB8883445
   A B C D E F G H J K L M N O P Q R S T
19 . . . . . . . . . . . . . . . . . . .
18 . . O . O . . . . . . . . . . . . . .
17 . . . X O . O O . X . . . . . . . . .
16 . . X . X3X X O . . . . . X . . X . .
15 . . . . . . . . . . . . . . . . . . .
14 . . . X . . X O . . . . . . . . . . .
13 . . . . X X O O . . . . . . . . . . .
12 . . O O2O O X . . . X . . . . . . . .
11 . . . . . X X . X X O O . . . . . . .
10 . . X . X . . . X O . . . . . . . . .
 9 . X . X . . . . . . . . . . . . . . .
 8 O O O O O O O . O . O . . . . . X . .
 7 . X . . . X O . . . . . . . . . . O .
 6 X . X X . X1X . X . . . . . . O . . .
 5 . X O O X . . X . . . X . . . . . . .
 4 . O X O . O O O X X . . . . X . O . .
 3 . O X O . . . . O O . X . . X O . . .
 2 . O X . . . . . . . . . . . . . . . .
 1 . . . . . . . . . . . . . . . . . . .

Root visits: 200
NN rows: 387
NN batches: 387
NN avg batch size: 1
PV: D18 B11 B12 K9 K8 L10 M10 M9 L9 N9
Tree:
: T   2.64c W   2.20c S   0.44c ( +0.9 L  +0.9) N     200  --  D18 B11 B12 K9 K8 L10 M10
---White(^)---
D18 : T   2.63c W   2.28c S   0.36c ( +0.7 L  +0.7) LCB   -3.92c P 22.99% WF  9.20% PSV      61 N      61  --  D18 B11 B12 K9 K8 L10 M10 M9
B11 : T   4.12c W   3.46c S   0.66c ( +1.3 L  +1.3) LCB   -0.73c P 13.42% WF  9.52% PSV      50 N      51  --  B11 D18 D19 B10 G15 F14 F15
G15 : T   1.92c W   1.53c S   0.39c ( +0.8 L  +0.8) LCB   -5.66c P 15.49% WF  9.05% PSV      36 N      37  --  G15 F14 B11 B10 C14 C15
M12 : T   1.99c W   1.58c S   0.41c ( +0.8 L  +0.8) LCB  -12.60c P  5.45% WF  9.09% PSV      13 N      14  --  M12 D18 D19 L13 M13
C14 : T   0.78c W   0.45c S   0.33c ( +0.7 L  +0.7) LCB  -23.89c P  3.84% WF  8.95% PSV       7 N       7  --  C14 C15 B14 D18
K16 : T   3.12c W   2.67c S   0.45c ( +0.9 L  +0.9) LCB  -28.99c P  1.89% WF  9.26% PSV       5 N       8  --  K16 L16 L17 M17 L18
L15 : T   2.36c W   1.93c S   0.43c ( +0.9 L  +0.9) LCB  -46.32c P  2.30% WF  9.16% PSV       5 N       6  --  L15 K9 K8 L10
C17 : T   1.86c W   1.62c S   0.24c ( +0.5 L  +0.5) LCB  -97.40c P  2.13% WF  9.10% PSV       4 N       4  --  C17 D18 D19 D16
M17 : T   0.50c W   0.27c S   0.24c ( +0.5 L  +0.5) LCB  -64.10c P  2.03% WF  8.94% PSV       3 N       4  --  M17 D18 D19
J9  : T   0.53c W   0.30c S   0.23c ( +0.5 L  +0.5) LCB  -88.04c P  1.72% WF  8.97% PSV       3 N       3  --  J9 D18 D19
B14 : T  -1.09c W  -1.20c S   0.11c ( +0.2 L  +0.2) LCB  -78.46c P  1.71% WF  8.76% PSV       2 N       4  --  B14 D18 D19 B11

Doing three consecutive searches by playouts (limit 200)

MoveNum: 85 HASH: 98A6837849F4F8EE0CF841C21C073761
   A B C D E F G H J K L M N O P Q R S T
19 . . . . . . . . . . . . . . . . . . .
18 . . O . O2. . . . . . . . . . . . . .
17 . . . X1O . O O . X . . . . . . . . .
16 . . X . . X X O . . . . . X . . X . .
15 . . . . . . . . . . . . . . . . . . .
14 . . . X . . X O . . . . . . . . . . .
13 . . . . X X O O . . . . . . . . . . .
12 . . O . O O X . . . X . . . . . . . .
11 . . . . . X X . X X O O . . . . . . .
10 . . X . X . . . X O . . . . . . . . .
 9 . X . X . . . . . . . . . . . . . . .
 8 O O O O O O O . O . O . . . . . X . .
 7 . X . . . X O . . . . . . . . . . O .
 6 X . X X . X3X . X . . . . . . O . . .
 5 . X O O X . . X . . . X . . . . . . .
 4 . O X O . O O O X X . . . . X . O . .
 3 . O X O . . . . O O . X . . X O . . .
 2 . O X . . . . . . . . . . . . . . . .
 1 . . . . . . . . . . . . . . . . . . .

Root visits: 200
NN rows: 185
NN batches: 185
NN avg batch size: 1
PV: D12 E16 D18 K9 K8 L10 M10 M9 L9
Tree:
: T   4.31c W   3.67c S   0.64c ( +1.3 L  +1.3) N     200  --  D12 E16 D18 K9 K8 L10 M10
---White(^)---
D12 : T   6.39c W   5.49c S   0.90c ( +1.8 L  +1.8) LCB    2.75c P 20.33% WF 14.05% PSV     110 N     110  --  D12 E16 D18 K9 K8 L10 M10 M9
E16 : T   2.89c W   2.45c S   0.44c ( +0.9 L  +0.9) LCB   -2.98c P 29.43% WF 12.77% PSV      64 N      64  --  E16 K9 K8 L10 M10 M9 L9 N9
M12 : T  -0.98c W  -0.96c S  -0.02c ( -0.0 L  -0.0) LCB  -34.94c P  3.88% WF 12.26% PSV       5 N       6  --  M12 K9 K8 L10
M17 : T   0.85c W   0.66c S   0.18c ( +0.4 L  +0.4) LCB  -26.37c P  2.92% WF 12.59% PSV       5 N       6  --  M17 K9 K8 L10
Q11 : T  -0.70c W  -0.71c S   0.01c ( +0.0 L  +0.0) LCB  -36.92c P  2.97% WF 12.35% PSV       4 N       5  --  Q11 D18 E16 E15
E4  : T  -7.50c W  -6.68c S  -0.82c ( -1.6 L  -1.6) LCB  -46.61c P  5.28% WF 11.27% PSV       4 N       4  --  E4 D18 E16
M16 : T  -2.32c W  -2.18c S  -0.13c ( -0.3 L  -0.3) LCB -260.00c P  2.27% WF 12.30% PSV       2 N       2  --  M16 K9
J9  : T  -1.53c W  -1.45c S  -0.08c ( -0.2 L  -0.2) LCB -260.00c P  1.99% WF 12.41% PSV       2 N       2  --  J9 D18
MoveNum: 86 HASH: CBAE18E74953D1B7E1695BEE17542EA7
   A B C D E F G H J K L M N O P Q R S T
19 . . . . . . . . . . . . . . . . . . .
18 . . O . O1. . . . . . . . . . . . . .
17 . . . X O . O O . X . . . . . . . . .
16 . . X . . X X O . . . . . X . . X . .
15 . . . . . . . . . . . . . . . . . . .
14 . . . X . . X O . . . . . . . . . . .
13 . . . . X X O O . . . . . . . . . . .
12 . . O O3O O X . . . X . . . . . . . .
11 . . . . . X X . X X O O . . . . . . .
10 . . X . X . . . X O . . . . . . . . .
 9 . X . X . . . . . . . . . . . . . . .
 8 O O O O O O O . O . O . . . . . X . .
 7 . X . . . X O . . . . . . . . . . O .
 6 X . X X . X2X . X . . . . . . O . . .
 5 . X O O X . . X . . . X . . . . . . .
 4 . O X O . O O O X X . . . . X . O . .
 3 . O X O . . . . O O . X . . X O . . .
 2 . O X . . . . . . . . . . . . . . . .
 1 . . . . . . . . . . . . . . . . . . .

Root visits: 310
NN rows: 371
NN batches: 371
NN avg batch size: 1
PV: E16 D18 B11 B12 K9 K8 L10 M10 M9 L9
Tree:
: T   5.04c W   4.31c S   0.73c ( +1.5 L  +1.5) N     310  --  E16 D18 B11 B12 K9 K8 L10
---Black(v)---
E16 : T   3.09c W   2.60c S   0.49c ( +1.0 L  +1.0) LCB    6.54c P 23.15% WF 12.74% PSV     148 N     148  --  E16 D18 B11 B12 K9 K8 L10 M10
K9  : T   5.65c W   4.79c S   0.85c ( +1.7 L  +1.7) LCB   11.11c P 17.05% WF 11.82% PSV      56 N      56  --  K9 K8 L10 M10 M9 L9 N9 K10
B11 : T   6.31c W   5.37c S   0.94c ( +1.9 L  +1.9) LCB   12.86c P 11.24% WF 11.66% PSV      33 N      35  --  B11 E16 E15 G15 F15 F14 E14 B12
H15 : T   4.01c W   3.40c S   0.61c ( +1.2 L  +1.2) LCB   15.29c P  5.72% WF 12.24% PSV      24 N      24  --  H15 J15 G15 J14 J16 E16 E15 D16
D2  : T   3.51c W   2.96c S   0.55c ( +1.1 L  +1.1) LCB   15.30c P  3.71% WF 12.34% PSV      20 N      20  --  D2 E2 K9 K8 L10 M10
D18 : T  17.55c W  15.46c S   2.09c ( +4.2 L  +4.2) LCB   31.24c P 17.41% WF  9.31% PSV      17 N      17  --  D18 E16 E15 D16 C17 C15 C14 B15
M12 : T  11.18c W   9.79c S   1.39c ( +2.8 L  +2.8) LCB   37.40c P  3.78% WF 10.95% PSV       6 N       6  --  M12 N11 E16 D18
B13 : T  12.51c W  10.87c S   1.65c ( +3.3 L  +3.3) LCB  260.00c P  1.54% WF 11.02% PSV       2 N       2  --  B13 B12
E4  : T  44.69c W  40.31c S   4.38c ( +8.9 L  +8.9) LCB  260.00c P  2.28% WF  7.91% PSV       0 N       1  --  E4
MoveNum: 87 HASH: F67341FA864B8A42EEB5604CB8883445
   A B C D E F G H J K L M N O P Q R S T
19 . . . . . . . . . . . . . . . . . . .
18 . . O . O . . . . . . . . . . . . . .
17 . . . X O . O O . X . . . . . . . . .
16 . . X . X3X X O . . . . . X . . X . .
15 . . . . . . . . . . . . . . . . . . .
14 . . . X . . X O . . . . . . . . . . .
13 . . . . X X O O . . . . . . . . . . .
12 . . O O2O O X . . . X . . . . . . . .
11 . . . . . X X . X X O O . . . . . . .
10 . . X . X . . . X O . . . . . . . . .
 9 . X . X . . . . . . . . . . . . . . .
 8 O O O O O O O . O . O . . . . . X . .
 7 . X . . . X O . . . . . . . . . . O .
 6 X . X X . X1X . X . . . . . . O . . .
 5 . X O O X . . X . . . X . . . . . . .
 4 . O X O . O O O X X . . . . X . O . .
 3 . O X O . . . . O O . X . . X O . . .
 2 . O X . . . . . . . . . . . . . . . .
 1 . . . . . . . . . . . . . . . . . . .

Root visits: 348
NN rows: 556
NN batches: 556
NN avg batch size: 1
PV: D18 K9 K8 L10 M10 M9 L9 N9 K10 M12 J9
Tree:
: T   2.12c W   1.74c S   0.37c ( +0.7 L  +0.7) N     348  --  D18 K9 K8 L10 M10 M9 L9
---White(^)---
D18 : T   2.33c W   2.01c S   0.32c ( +0.6 L  +0.6) LCB   -2.77c P 22.99% WF  6.85% PSV     104 N     104  --  D18 K9 K8 L10 M10 M9 L9 N9
B11 : T   3.36c W   2.78c S   0.58c ( +1.2 L  +1.2) LCB   -0.37c P 13.42% WF  7.04% PSV      81 N      83  --  B11 D18 D19 B10 G15 F14 F15
G15 : T   2.15c W   1.76c S   0.39c ( +0.8 L  +0.8) LCB   -3.30c P 15.49% WF  6.81% PSV      67 N      70  --  G15 F14 B11 B10 C14 C15 B14
M12 : T   1.98c W   1.61c S   0.37c ( +0.7 L  +0.7) LCB   -8.85c P  5.45% WF  6.79% PSV      22 N      23  --  M12 D18 L13 B11 M17 M16
C14 : T  -1.48c W  -1.53c S   0.05c ( +0.1 L  +0.1) LCB  -20.73c P  3.84% WF  6.42% PSV       9 N       9  --  C14 D18 D19 C15 B14 B11
K16 : T   2.59c W   2.19c S   0.41c ( +0.8 L  +0.8) LCB  -23.84c P  1.89% WF  6.86% PSV       9 N       9  --  K16 L16 L17 M17 L18
L15 : T   1.20c W   0.91c S   0.29c ( +0.6 L  +0.6) LCB  -31.24c P  2.30% WF  6.71% PSV       8 N       8  --  L15 K9 K8 L10 M10 M9
L16 : T   3.56c W   3.03c S   0.54c ( +1.1 L  +1.1) LCB  -22.88c P  1.33% WF  6.95% PSV       8 N       8  --  L16 K9 K8 L10
M17 : T  -0.90c W  -0.91c S   0.02c ( +0.0 L  +0.0) LCB  -45.73c P  2.03% WF  6.52% PSV       5 N       6  --  M17 D18 D19 K15
C17 : T  -0.37c W  -0.38c S   0.00c ( +0.0 L  +0.0) LCB  -60.67c P  2.13% WF  6.58% PSV       5 N       5  --  C17 D18 D19 D16
J9  : T  -0.38c W  -0.47c S   0.09c ( +0.2 L  +0.2) LCB  -38.32c P  1.72% WF  6.59% PSV       4 N       4  --  J9 D18 D19 F17
B14 : T  -1.09c W  -1.20c S   0.11c ( +0.2 L  +0.2) LCB  -78.46c P  1.71% WF  6.53% PSV       4 N       4  --  B14 D18 D19 B11
M16 : T   0.56c W   0.29c S   0.27c ( +0.5 L  +0.5) LCB  -71.13c P  1.49% WF  6.67% PSV       4 N       4  --  M16 D18 D19
Q11 : T  -2.68c W  -2.41c S  -0.26c ( -0.5 L  -0.5) LCB  -59.43c P  1.44% WF  6.35% PSV       2 N       6  --  Q11 D18 D19 F17 F18
K12 : T  -3.27c W  -3.06c S  -0.20c ( -0.4 L  -0.4) LCB -129.03c P  1.55% WF  6.34% PSV       2 N       4  --  K12 K9 K8 L10


GAME 4 ==========================================================================
(A pro game)

MoveNum: 44 HASH: 63472B4FF111F7ACDE2C2C81DD1667D6
   A B C D E F G H J K L M N O P Q R S T
19 . . . . . . . . . . . . . . . . . . .
18 . . . . . . . . . . X X . . . O X . .
17 . . . . . X . . . . O O X X X O O O .
16 . . . O . . . . . X . X O O . . O X .
15 . . . . . . . . . . . X . . O O X X .
14 . . O . . . . . . . . . . . . X . . .
13 . . . . . . . . . . . . . . . . . . .
12 . . . . . . . . . . . . . . . . . . .
11 . . . . . . . . . . . . . . . . . . .
10 . . . . . . . . . . . . . . . . X . .
 9 . . . . . . . . . . . . . . . . . . .
 8 . . . . . . . . . . . . . . . . . . .
 7 . . . . . . . . . . . . . . . . . . .
 6 . . . O . . . . . . . . . . . . . . .
 5 . . . . . . . . X2. O1. . . . . . O .
 4 . . . O . X . . . . . . . . X . O . .
 3 . . . . O X . . X . O . O3. . X X O .
 2 . . . . . . . . . . . . . . . . . . .
 1 . . . . . . . . . . . . . . . . . . .

Root visits: 200
NN rows: 169
NN batches: 169
NN avg batch size: 1
PV: S2 R8 P14 O14 O13 N14 N13 M14 P6 K17 J17
Tree:
: T  21.46c W  19.21c S   2.24c ( +4.5 L  +4.5) N     200  --  S2 R8 P14 O14 O13 N14 N13
---Black(v)---
S2  : T  21.86c W  19.57c S   2.29c ( +4.6 L  +4.6) LCB   26.54c P 34.81% WF 14.19% PSV      79 N      79  --  S2 R8 P14 O14 O13 N14 N13 M14
P6  : T  20.26c W  18.14c S   2.13c ( +4.3 L  +4.3) LCB   24.98c P 17.16% WF 14.77% PSV      53 N      54  --  P6 R8 S2 P8 P14 O14 O13
P14 : T  21.92c W  19.64c S   2.28c ( +4.6 L  +4.6) LCB   28.58c P 17.42% WF 14.20% PSV      39 N      41  --  P14 O14 O13 N14 S2 R8 N13 M14
Q6  : T  23.66c W  21.24c S   2.42c ( +4.9 L  +4.9) LCB   39.10c P  6.00% WF 13.85% PSV      10 N      10  --  Q6 R7 Q7 R8 Q8 R9 Q9
O6  : T  19.61c W  17.53c S   2.08c ( +4.2 L  +4.2) LCB   36.04c P  2.36% WF 14.77% PSV       8 N       9  --  O6 R8 P14 O14 O13
O3  : T  21.14c W  18.93c S   2.21c ( +4.4 L  +4.4) LCB   84.62c P  1.87% WF 14.41% PSV       4 N       4  --  O3 O2 N4
D17 : T  24.98c W  22.39c S   2.58c ( +5.2 L  +5.2) LCB  260.00c P  1.70% WF 13.81% PSV       2 N       2  --  D17 C17
With noise===================
Adding root noise to the search

MoveNum: 44 HASH: 63472B4FF111F7ACDE2C2C81DD1667D6
   A B C D E F G H J K L M N O P Q R S T
19 . . . . . . . . . . . . . . . . . . .
18 . . . . . . . . . . X X . . . O X . .
17 . . . . . X . . . . O O X X X O O O .
16 . . . O . . . . . X . X O O . . O X .
15 . . . . . . . . . . . X . . O O X X .
14 . . O . . . . . . . . . . . . X . . .
13 . . . . . . . . . . . . . . . . . . .
12 . . . . . . . . . . . . . . . . . . .
11 . . . . . . . . . . . . . . . . . . .
10 . . . . . . . . . . . . . . . . X . .
 9 . . . . . . . . . . . . . . . . . . .
 8 . . . . . . . . . . . . . . . . . . .
 7 . . . . . . . . . . . . . . . . . . .
 6 . . . O . . . . . . . . . . . . . . .
 5 . . . . . . . . X2. O1. . . . . . O .
 4 . . . O . X . . . . . . . . X . O . .
 3 . . . . O X . . X . O . O3. . X X O .
 2 . . . . . . . . . . . . . . . . . . .
 1 . . . . . . . . . . . . . . . . . . .

Root visits: 200
NN rows: 182
NN batches: 182
NN avg batch size: 1
PV: S2 R8 P14 O14 O13 N14 N13 M14 P6 K17 J17
Tree:
: T  21.47c W  19.23c S   2.25c ( +4.5 L  +4.5) N     200  --  S2 R8 P14 O14 O13 N14 N13
---Black(v)---
S2  : T  21.15c W  18.92c S   2.23c ( +4.5 L  +4.5) LCB   26.26c P 26.64% WF  4.11% PSV      62 N      62  --  S2 R8 P14 O14 O13 N14 N13 M14
P6  : T  20.25c W  18.14c S   2.11c ( +4.2 L  +4.2) LCB   26.71c P 12.87% WF  4.18% PSV      34 N      34  --  P6 R8 P14 O14 O13 N14 N13 M14
P14 : T  21.99c W  19.69c S   2.30c ( +4.6 L  +4.6) LCB   30.34c P 14.05% WF  4.03% PSV      29 N      29  --  P14 O14 O13 N14 S2 N13 O12 R8
F8  : T  22.58c W  20.20c S   2.38c ( +4.8 L  +4.8) LCB   37.30c P  4.93% WF  4.00% PSV       9 N       9  --  F8 D8 S2 R8 P14
Q6  : T  23.36c W  20.91c S   2.45c ( +4.9 L  +4.9) LCB   45.34c P  4.50% WF  3.96% PSV       7 N       8  --  Q6 R7 Q7 R8 Q8 R9
O5  : T  21.89c W  19.60c S   2.29c ( +4.6 L  +4.6) LCB   44.77c P  3.71% WF  4.05% PSV       7 N       7  --  O5 R8 P14 O14 O13
C10 : T  18.50c W  16.49c S   2.02c ( +4.0 L  +4.0) LCB   46.15c P  1.61% WF  4.25% PSV       6 N       6  --  C10 P14 Q13 P13
Q7  : T  18.36c W  16.45c S   1.92c ( +3.8 L  +3.8) LCB   38.28c P  1.25% WF  4.26% PSV       5 N       7  --  Q7 R7 R8 Q6 P6 P7
O6  : T  19.22c W  17.23c S   1.98c ( +4.0 L  +4.0) LCB   66.95c P  1.77% WF  4.20% PSV       5 N       5  --  O6 R8 P14 O14 O13
E10 : T  20.68c W  18.47c S   2.21c ( +4.4 L  +4.4) LCB   57.20c P  1.54% WF  4.12% PSV       3 N       5  --  E10 P14 Q13 P13
M4  : T  25.88c W  23.12c S   2.77c ( +5.6 L  +5.6) LCB   86.85c P  2.56% WF  3.85% PSV       3 N       4  --  M4 L4 S2 R8
N5  : T  17.33c W  15.48c S   1.85c ( +3.7 L  +3.7) LCB   97.31c P  0.50% WF  4.29% PSV       3 N       4  --  N5 P14 Q13
E2  : T  25.37c W  22.74c S   2.63c ( +5.3 L  +5.3) LCB  260.00c P  1.81% WF  3.90% PSV       2 N       2  --  E2 D2
O3  : T  23.24c W  20.83c S   2.41c ( +4.8 L  +4.8) LCB  260.00c P  1.51% WF  4.00% PSV       2 N       2  --  O3 O2
R6  : T  21.06c W  18.89c S   2.17c ( +4.4 L  +4.4) LCB  260.00c P  0.86% WF  4.09% PSV       2 N       2  --  R6 Q5
D17 : T  24.98c W  22.39c S   2.58c ( +5.2 L  +5.2) LCB  260.00c P  1.37% WF  3.92% PSV       1 N       2  --  D17 C17
E7  : T  25.24c W  22.60c S   2.64c ( +5.3 L  +5.3) LCB  260.00c P  0.96% WF  3.91% PSV       1 N       2  --  E7 D7
K17 : T  33.55c W  30.27c S   3.27c ( +6.6 L  +6.6) LCB  260.00c P  1.41% WF  3.63% PSV       1 N       1  --  K17
C5  : T  30.10c W  27.27c S   2.83c ( +5.7 L  +5.7) LCB  260.00c P  1.23% WF  3.76% PSV       1 N       1  --  C5
D3  : T  28.22c W  25.53c S   2.69c ( +5.4 L  +5.4) LCB  260.00c P  1.18% WF  3.83% PSV       1 N       1  --  D3
P16 : T  27.18c W  24.60c S   2.58c ( +5.2 L  +5.2) LCB  260.00c P  0.92% WF  3.87% PSV       1 N       1  --  P16
L12 : T  24.90c W  22.61c S   2.29c ( +4.6 L  +4.6) LCB  260.00c P  0.85% WF  3.95% PSV       1 N       1  --  L12
R7  : T  15.60c W  14.15c S   1.45c ( +2.9 L  +2.9) LCB  260.00c P  0.46% WF  4.29% PSV       1 N       1  --  R7
Q5  : T  23.80c W  21.26c S   2.53c ( +5.1 L  +5.1) LCB  260.00c P  0.52% WF  3.97% PSV       0 N       2  --  Q5 R7
A13 : T  35.03c W  31.47c S   3.56c ( +7.2 L  +7.2) LCB  260.00c P  0.52% WF  3.58% PSV       0 N       1  --  A13


With root temperature===================
Adding root policy temperature 1.5 to the search

MoveNum: 44 HASH: 63472B4FF111F7ACDE2C2C81DD1667D6
   A B C D E F G H J K L M N O P Q R S T
19 . . . . . . . . . . . . . . . . . . .
18 . . . . . . . . . . X X . . . O X . .
17 . . . . . X . . . . O O X X X O O O .
16 . . . O . . . . . X . X O O . . O X .
15 . . . . . . . . . . . X . . O O X X .
14 . . O . . . . . . . . . . . . X . . .
13 . . . . . . . . . . . . . . . . . . .
12 . . . . . . . . . . . . . . . . . . .
11 . . . . . . . . . . . . . . . . . . .
10 . . . . . . . . . . . . . . . . X . .
 9 . . . . . . . . . . . . . . . . . . .
 8 . . . . . . . . . . . . . . . . . . .
 7 . . . . . . . . . . . . . . . . . . .
 6 . . . O . . . . . . . . . . . . . . .
 5 . . . . . . . . X2. O1. . . . . . O .
 4 . . . O . X . . . . . . . . X . O . .
 3 . . . . O X . . X . O . O3. . X X O .
 2 . . . . . . . . . . . . . . . . . . .
 1 . . . . . . . . . . . . . . . . . . .

Root visits: 200
NN rows: 178
NN batches: 178
NN avg batch size: 1
PV: S2 R8 P14 O14 O13 N14 N13 M14 P6 K17 J17
Tree:
: T  20.94c W  18.75c S   2.19c ( +4.4 L  +4.4) N     200  --  S2 R8 P14 O14 O13 N14 N13
---Black(v)---
S2  : T  21.24c W  19.00c S   2.24c ( +4.5 L  +4.5) LCB   26.88c P 15.21% WF 10.03% PSV      54 N      54  --  S2 R8 P14 O14 O13 N14 N13 M14
P6  : T  20.41c W  18.28c S   2.14c ( +4.3 L  +4.3) LCB   25.80c P  9.49% WF 10.22% PSV      43 N      43  --  P6 R8 P14 O14 O13 N14 N13 M14
P14 : T  21.99c W  19.69c S   2.30c ( +4.6 L  +4.6) LCB   30.34c P  9.59% WF  9.88% PSV      29 N      29  --  P14 O14 O13 N14 S2 N13 O12 R8
O6  : T  19.23c W  17.23c S   2.00c ( +4.0 L  +4.0) LCB   28.41c P  2.53% WF 10.44% PSV      18 N      23  --  O6 R8 P14 O14 O13 N14 N13 M14
Q7  : T  18.89c W  16.94c S   1.94c ( +3.9 L  +3.9) LCB   26.42c P  1.93% WF 10.49% PSV      17 N      20  --  Q7 R7 R8 Q6 P6 P7 Q8 P5
Q6  : T  23.66c W  21.24c S   2.42c ( +4.9 L  +4.9) LCB   39.10c P  4.71% WF  9.66% PSV      10 N      10  --  Q6 R7 Q7 R8 Q8 R9 Q9
O3  : T  20.61c W  18.42c S   2.19c ( +4.4 L  +4.4) LCB   38.19c P  2.16% WF 10.15% PSV       9 N      10  --  O3 N4 P6 R8
O5  : T  22.16c W  19.79c S   2.37c ( +4.8 L  +4.8) LCB  101.85c P  1.71% WF  9.94% PSV       4 N       4  --  O5 R8 P14 O14
D17 : T  24.58c W  22.09c S   2.49c ( +5.0 L  +5.0) LCB   65.40c P  2.03% WF  9.67% PSV       3 N       3  --  D17 C17 C18
R6  : T  25.79c W  23.26c S   2.53c ( +5.1 L  +5.1) LCB  169.93c P  1.56% WF  9.52% PSV       2 N       3  --  R6 Q5 P5


With noise and rootDesiredPerChildVisits===================
Root desired child visits factor 1

MoveNum: 44 HASH: 63472B4FF111F7ACDE2C2C81DD1667D6
   A B C D E F G H J K L M N O P Q R S T
19 . . . . . . . . . . . . . . . . . . .
18 . . . . . . . . . . X X . . . O X . .
17 . . . . . X . . . . O O X X X O O O .
16 . . . O . . . . . X . X O O . . O X .
15 . . . . . . . . . . . X . . O O X X .
14 . . O . . . . . . . . . . . . X . . .
13 . . . . . . . . . . . . . . . . . . .
12 . . . . . . . . . . . . . . . . . . .
11 . . . . . . . . . . . . . . . . . . .
10 . . . . . . . . . . . . . . . . X . .
 9 . . . . . . . . . . . . . . . . . . .
 8 . . . . . . . . . . . . . . . . . . .
 7 . . . . . . . . . . . . . . . . . . .
 6 . . . O . . . . . . . . . . . . . . .
 5 . . . . . . . . X2. O1. . . . . . O .
 4 . . . O . X . . . . . . . . X . O . .
 3 . . . . O X . . X . O . O3. . X X O .
 2 . . . . . . . . . . . . . . . . . . .
 1 . . . . . . . . . . . . . . . . . . .

Root visits: 400
NN rows: 359
NN batches: 359
NN avg batch size: 1
PV: S2 R8 P14 O14 O13 N14 N13 M14 P6 K17 J17
Tree:
: T  21.34c W  19.11c S   2.23c ( +4.5 L  +4.5) N     400  --  S2 R8 P14 O14 O13 N14 N13
---Black(v)---
S2  : T  21.91c W  19.62c S   2.29c ( +4.6 L  +4.6) LCB   26.03c P 26.11% WF  2.80% PSV      94 N      94  --  S2 R8 P14 O14 O13 N14 N13 M14
P6  : T  19.83c W  17.75c S   2.08c ( +4.2 L  +4.2) LCB   23.90c P 13.20% WF  2.96% PSV      77 N      77  --  P6 R8 P14 O14 O13 N14 N13 M14
P14 : T  21.83c W  19.57c S   2.26c ( +4.5 L  +4.5) LCB   27.40c P 14.54% WF  2.81% PSV      53 N      54  --  P14 O14 O13 N14 N13 M14 S2 R8
Q7  : T  18.89c W  16.94c S   1.94c ( +3.9 L  +3.9) LCB   26.42c P  2.58% WF  2.98% PSV      20 N      20  --  Q7 R7 R8 Q6 P6 P7 Q8 P5
O6  : T  18.50c W  16.56c S   1.94c ( +3.9 L  +3.9) LCB   27.44c P  1.77% WF  3.00% PSV      17 N      22  --  O6 R8 S2 P14 Q13 P13 Q12 P12
Q9  : T  21.72c W  19.49c S   2.23c ( +4.5 L  +4.5) LCB   29.79c P  4.97% WF  2.83% PSV      17 N      17  --  Q9 P14 Q13 P13 Q12 P6 S2
Q6  : T  23.14c W  20.73c S   2.41c ( +4.8 L  +4.8) LCB   36.24c P  4.52% WF  2.76% PSV      13 N      13  --  Q6 R7 Q7 R8 Q8 R9 Q9
C8  : T  18.07c W  16.03c S   2.04c ( +4.1 L  +4.1) LCB   30.14c P  0.97% WF  3.00% PSV      11 N      12  --  C8 R8 P14 O14
O3  : T  20.61c W  18.42c S   2.19c ( +4.4 L  +4.4) LCB   38.19c P  1.94% WF  2.88% PSV       9 N      10  --  O3 N4 P6 R8
O7  : T  17.53c W  15.71c S   1.82c ( +3.6 L  +3.6) LCB   36.37c P  0.46% WF  3.01% PSV       8 N       9  --  O7 R8 P14 O14 O13
N5  : T  18.01c W  16.13c S   1.88c ( +3.8 L  +3.8) LCB   46.04c P  0.51% WF  2.98% PSV       6 N       7  --  N5 R8 P14 O14 O13
O1  : T  30.41c W  27.24c S   3.16c ( +6.4 L  +6.4) LCB   85.25c P  3.38% WF  2.52% PSV       4 N       4  --  O1 P14 Q13
D18 : T  18.41c W  16.44c S   1.97c ( +3.9 L  +3.9) LCB   53.20c P  0.34% WF  2.96% PSV       3 N       5  --  D18 P14 Q13 P13
P7  : T  22.90c W  20.51c S   2.39c ( +4.8 L  +4.8) LCB  100.98c P  1.07% WF  2.79% PSV       3 N       4  --  P7 R7 S2 R9
O5  : T  22.16c W  19.79c S   2.37c ( +4.8 L  +4.8) LCB  101.85c P  1.01% WF  2.82% PSV       3 N       4  --  O5 R8 P14 O14
S12 : T  24.42c W  21.97c S   2.46c ( +4.9 L  +4.9) LCB   81.99c P  1.48% WF  2.74% PSV       3 N       3  --  S12 P14 S2
D17 : T  24.58c W  22.09c S   2.49c ( +5.0 L  +5.0) LCB   65.40c P  1.43% WF  2.74% PSV       3 N       3  --  D17 C17 C18
E7  : T  23.69c W  21.24c S   2.45c ( +4.9 L  +4.9) LCB  110.37c P  1.33% WF  2.77% PSV       3 N       3  --  E7 D7 S2
G1  : T  32.25c W  28.94c S   3.31c ( +6.7 L  +6.7) LCB   81.96c P  1.95% WF  2.48% PSV       2 N       3  --  G1 P14 Q13
R6  : T  25.79c W  23.26c S   2.53c ( +5.1 L  +5.1) LCB  169.93c P  1.22% WF  2.70% PSV       2 N       3  --  R6 Q5 P5
Q5  : T  23.80c W  21.26c S   2.53c ( +5.1 L  +5.1) LCB  260.00c P  0.76% WF  2.77% PSV       2 N       2  --  Q5 R7
O4  : T  20.97c W  18.74c S   2.23c ( +4.5 L  +4.5) LCB  260.00c P  0.61% WF  2.86% PSV       2 N       2  --  O4 P14
R5  : T  29.21c W  26.19c S   3.02c ( +6.1 L  +6.1) LCB  260.00c P  0.67% WF  2.61% PSV       1 N       2  --  R5 R6
P5  : T  26.03c W  23.26c S   2.77c ( +5.6 L  +5.6) LCB  260.00c P  0.56% WF  2.70% PSV       1 N       2  --  P5 R7
C4  : T  26.64c W  23.83c S   2.80c ( +5.6 L  +5.6) LCB  260.00c P  0.52% WF  2.68% PSV       1 N       2  --  C4 C3
R7  : T  21.67c W  19.45c S   2.22c ( +4.4 L  +4.4) LCB  260.00c P  0.46% WF  2.84% PSV       1 N       2  --  R7 Q6
P13 : T  20.55c W  18.45c S   2.10c ( +4.2 L  +4.2) LCB  260.00c P  0.39% WF  2.87% PSV       1 N       2  --  P13 R8
Q13 : T  21.95c W  19.70c S   2.24c ( +4.5 L  +4.5) LCB  260.00c P  0.33% WF  2.83% PSV       1 N       2  --  Q13 R8
N4  : T  24.65c W  22.07c S   2.58c ( +5.2 L  +5.2) LCB  260.00c P  0.41% WF  2.74% PSV       0 N       2  --  N4 O3
E6  : T  25.74c W  23.08c S   2.66c ( +5.3 L  +5.3) LCB  260.00c P  0.40% WF  2.71% PSV       0 N       2  --  E6 D7
S13 : T  28.07c W  25.20c S   2.87c ( +5.8 L  +5.8) LCB  260.00c P  0.40% WF  2.64% PSV       0 N       2  --  S13 R8
P16 : T  29.82c W  26.76c S   3.07c ( +6.2 L  +6.2) LCB  260.00c P  0.39% WF  2.59% PSV       0 N       2  --  P16 Q16
Q19 : T  33.95c W  30.35c S   3.60c ( +7.2 L  +7.2) LCB  260.00c P  0.35% WF  2.46% PSV       0 N       2  --  Q19 P14
P19 : T  30.37c W  27.22c S   3.16c ( +6.3 L  +6.3) LCB  260.00c P  0.31% WF  2.57% PSV       0 N       2  --  P19 P14
Q12 : T  21.92c W  19.68c S   2.23c ( +4.5 L  +4.5) LCB  260.00c P  0.27% WF  2.83% PSV       0 N       2  --  Q12 R8
M4  : T  23.52c W  21.05c S   2.46c ( +4.9 L  +4.9) LCB  260.00c P  0.26% WF  2.78% PSV       0 N       2  --  M4 L4
Play selection values
S2 94
P14 53
P6 77
Q9 17
Q6 13
O1 4
Q7 20
G1 2
O3 9
O6 17
S12 3
D17 3
E7 3
R6 2
P7 3
O5 3
C8 11
Q5 2
R5 1
O4 2
P5 1
C4 1
N5 6
R7 1
O7 8
N4 0
E6 0
S13 0
P16 0
P13 1
Q19 0
D18 3
Q13 1
P19 0
Q12 0
M4 0


With noise and rootDesiredPerChildVisits===================
Root desired child visits factor 9

MoveNum: 44 HASH: 63472B4FF111F7ACDE2C2C81DD1667D6
   A B C D E F G H J K L M N O P Q R S T
19 . . . . . . . . . . . . . . . . . . .
18 . . . . . . . . . . X X . . . O X . .
17 . . . . . X . . . . O O X X X O O O .
16 . . . O . . . . . X . X O O . . O X .
15 . . . . . . . . . . . X . . O O X X .
14 . . O . . . . . . . . . . . . X . . .
13 . . . . . . . . . . . . . . . . . . .
12 . . . . . . . . . . . . . . . . . . .
11 . . . . . . . . . . . . . . . . . . .
10 . . . . . . . . . . . . . . . . X . .
 9 . . . . . . . . . . . . . . . . . . .
 8 . . . . . . . . . . . . . . . . . . .
 7 . . . . . . . . . . . . . . . . . . .
 6 . . . O . . . . . . . . . . . . . . .
 5 . . . . . . . . X2. O1. . . . . . O .
 4 . . . O . X . . . . . . . . X . O . .
 3 . . . . O X . . X . O . O3. . X X O .
 2 . . . . . . . . . . . . . . . . . . .
 1 . . . . . . . . . . . . . . . . . . .

Root visits: 400
NN rows: 364
NN batches: 364
NN avg batch size: 1
PV: S2 R8 P14 O14 O13 N14 N13 M14 P6 K17 J17
Tree:
: T  21.80c W  19.52c S   2.28c ( +4.6 L  +4.6) N     400  --  S2 R8 P14 O14 O13 N14 N13
---Black(v)---
S2  : T  21.96c W  19.66c S   2.30c ( +4.6 L  +4.6) LCB   26.54c P 26.10% WF  4.09% PSV      83 N      83  --  S2 R8 P14 O14 O13 N14 N13 M14
P6  : T  19.74c W  17.67c S   2.07c ( +4.1 L  +4.1) LCB   23.97c P 15.84% WF  4.32% PSV      73 N      73  --  P6 R8 P14 O14 O13 N14 N13 M14
P14 : T  21.92c W  19.64c S   2.28c ( +4.6 L  +4.6) LCB   28.58c P 13.07% WF  4.09% PSV      41 N      41  --  P14 O14 O13 N14 S2 R8 N13 M14
O3  : T  18.12c W  16.19c S   1.93c ( +3.9 L  +3.9) LCB   24.43c P  4.19% WF  4.43% PSV      35 N      36  --  O3 N4 P6 R8 P14 O14
O6  : T  18.50c W  16.56c S   1.94c ( +3.9 L  +3.9) LCB   27.44c P  2.86% WF  4.36% PSV      20 N      22  --  O6 R8 S2 P14 Q13 P13 Q12 P12
Q6  : T  23.57c W  21.11c S   2.46c ( +4.9 L  +4.9) LCB   32.17c P  7.87% WF  3.96% PSV      19 N      19  --  Q6 R7 Q7 R8 Q8 R9 Q9 S10
R6  : T  21.22c W  19.04c S   2.18c ( +4.4 L  +4.4) LCB   36.53c P  3.16% WF  4.14% PSV      11 N      11  --  R6 Q5 S2 P5 O4
Q7  : T  19.16c W  17.15c S   2.01c ( +4.0 L  +4.0) LCB   35.74c P  1.18% WF  4.26% PSV       6 N       8  --  Q7 R7 R8 Q6 P6 P7
J7  : T  19.40c W  17.42c S   1.97c ( +3.9 L  +3.9) LCB   34.31c P  1.24% WF  4.24% PSV       6 N       7  --  J7 P14 Q13 P13
N5  : T  18.01c W  16.13c S   1.88c ( +3.8 L  +3.8) LCB   46.04c P  0.79% WF  4.32% PSV       6 N       7  --  N5 R8 P14 O14 O13
M4  : T  23.24c W  20.77c S   2.47c ( +5.0 L  +5.0) LCB   38.94c P  2.09% WF  4.00% PSV       5 N       9  --  M4 L4 S2 R8 P14
B14 : T  26.69c W  23.83c S   2.86c ( +5.8 L  +5.8) LCB   51.14c P  1.75% WF  3.79% PSV       3 N       8  --  B14 C13 S2 R8 P14 O14
N4  : T  24.04c W  21.49c S   2.55c ( +5.1 L  +5.1) LCB   45.87c P  1.47% WF  3.96% PSV       3 N       8  --  N4 O3 O4 M4 S2 R8
O5  : T  21.40c W  19.14c S   2.26c ( +4.5 L  +4.5) LCB   52.14c P  0.99% WF  4.12% PSV       3 N       6  --  O5 R8 P14 O14 O13
P13 : T  20.34c W  18.29c S   2.05c ( +4.1 L  +4.1) LCB   44.16c P  0.83% WF  4.18% PSV       3 N       6  --  P13 R8 S2 O5
L11 : T  19.23c W  17.33c S   1.90c ( +3.8 L  +3.8) LCB   33.84c P  0.61% WF  4.24% PSV       3 N       5  --  L11 P14 Q13 P13 Q12
D17 : T  25.12c W  22.51c S   2.61c ( +5.2 L  +5.2) LCB   34.90c P  1.35% WF  3.90% PSV       2 N       7  --  D17 C17 C18 E17 D18
J8  : T  19.55c W  17.55c S   2.01c ( +4.0 L  +4.0) LCB   50.38c P  0.49% WF  4.22% PSV       2 N       5  --  J8 P14 Q13 P13
Q5  : T  22.75c W  20.32c S   2.43c ( +4.9 L  +4.9) LCB   70.80c P  0.52% WF  4.04% PSV       1 N       5  --  Q5 R7 S2 P7 P14
R7  : T  22.96c W  20.60c S   2.36c ( +4.7 L  +4.7) LCB   58.43c P  0.46% WF  4.03% PSV       1 N       5  --  R7 Q6 S2 Q7 R8
Q13 : T  21.53c W  19.35c S   2.18c ( +4.4 L  +4.4) LCB   75.09c P  0.31% WF  4.11% PSV       1 N       4  --  Q13 R8 S2 O5
J19 : T  43.81c W  39.27c S   4.54c ( +9.2 L  +9.2) LCB   64.16c P  1.37% WF  2.79% PSV       0 N       8  --  J19 R8 S2 P14
L16 : T  37.37c W  33.44c S   3.93c ( +7.9 L  +7.9) LCB   67.03c P  1.00% WF  3.22% PSV       0 N       6  --  L16 R8 S2 P14
M19 : T  38.31c W  34.36c S   3.95c ( +8.0 L  +8.0) LCB   50.92c P  0.76% WF  3.16% PSV       0 N       6  --  M19 P14 Q13 P13 Q12 P12
P7  : T  22.90c W  20.51c S   2.39c ( +4.8 L  +4.8) LCB  100.98c P  0.35% WF  4.04% PSV       0 N       4  --  P7 R7 S2 R9
Play selection values
S2 83
P6 73
P14 41
Q6 19
O3 35
R6 11
O6 20
M4 5
B14 3
N4 3
J19 0
D17 2
J7 6
Q7 6
L16 0
O5 3
P13 3
N5 6
M19 0
L11 3
Q5 1
J8 2
R7 1
P7 0
Q13 1

<|MERGE_RESOLUTION|>--- conflicted
+++ resolved
@@ -1,15 +1,10 @@
 Running search tests
 : Cuda backend: Found GPU Tesla V100-SXM2-16GB memory 16945512448 compute capability major 7 minor 0
 : Cuda backend: Model version 3 useFP16 = false useNHWC = true
+: Cuda backend: Model name: s67105280-d24430742-b6c96
 GAME 1 ==========================================================================
 (An ordinary pro game)
 
-<<<<<<< HEAD
-=======
-: Cuda backend: Found GPU Tesla V100-SXM2-16GB memory 16945512448 compute capability major 7 minor 0
-: Cuda backend: Model version 3 useFP16 = false useNHWC = true
-: Cuda backend: Model name: s67105280-d24430742-b6c96
->>>>>>> f54ca375
 MoveNum: 20 HASH: 5B548E82AFB35A509F2F7AE2C285DBCC
    A B C D E F G H J K L M N O P Q R S T
 19 . . . . . . . . . . . . . . . . . . .
